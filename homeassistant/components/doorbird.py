"""
Support for DoorBird device.

For more details about this component, please refer to the documentation at
https://home-assistant.io/components/doorbird/
"""
import logging

from urllib.error import HTTPError
import voluptuous as vol

from homeassistant.components.http import HomeAssistantView
from homeassistant.const import CONF_HOST, CONF_USERNAME, \
    CONF_PASSWORD, CONF_NAME, CONF_DEVICES, CONF_MONITORED_CONDITIONS
import homeassistant.helpers.config_validation as cv
from homeassistant.util import slugify, dt as dt_util

REQUIREMENTS = ['doorbirdpy==2.0.6']

_LOGGER = logging.getLogger(__name__)

DOMAIN = 'doorbird'

API_URL = '/api/{}'.format(DOMAIN)

CONF_CUSTOM_URL = 'hass_url_override'
CONF_DOORBELL_EVENTS = 'doorbell_events'
CONF_DOORBELL_NUMS = 'doorbell_numbers'
CONF_RELAY_NUMS = 'relay_numbers'
CONF_MOTION_EVENTS = 'motion_events'
CONF_TOKEN = 'token'

SENSOR_TYPES = {
    'doorbell': {
        'name': 'Button',
        'device_class': 'occupancy',
    },
    'motion': {
        'name': 'Motion',
        'device_class': 'motion',
    },
    'relay': {
        'name': 'Relay',
        'device_class': 'relay',
    }
}

RESET_DEVICE_FAVORITES = 'doorbird_reset_favorites'

DEVICE_SCHEMA = vol.Schema({
    vol.Required(CONF_HOST): cv.string,
    vol.Required(CONF_USERNAME): cv.string,
    vol.Required(CONF_PASSWORD): cv.string,
    vol.Optional(CONF_DOORBELL_NUMS, default=[1]): vol.All(
        cv.ensure_list, [cv.positive_int]),
    vol.Optional(CONF_RELAY_NUMS, default=[1]): vol.All(
        cv.ensure_list, [cv.positive_int]),
    vol.Optional(CONF_CUSTOM_URL): cv.string,
    vol.Optional(CONF_NAME): cv.string,
    vol.Optional(CONF_MONITORED_CONDITIONS, default=[]):
        vol.All(cv.ensure_list, [vol.In(SENSOR_TYPES)]),
})

CONFIG_SCHEMA = vol.Schema({
    DOMAIN: vol.Schema({
        vol.Required(CONF_TOKEN): cv.string,
        vol.Required(CONF_DEVICES): vol.All(cv.ensure_list, [DEVICE_SCHEMA])
    }),
}, extra=vol.ALLOW_EXTRA)


def setup(hass, config):
    """Set up the DoorBird component."""
    from doorbirdpy import DoorBird

    token = config[DOMAIN].get(CONF_TOKEN)

    # Provide an endpoint for the doorstations to call to trigger events
    hass.http.register_view(DoorBirdRequestView(token))

    # Provide an endpoint for the user to call to clear device changes
    hass.http.register_view(DoorBirdCleanupView(token))

    doorstations = []

    for index, doorstation_config in enumerate(config[DOMAIN][CONF_DEVICES]):
        device_ip = doorstation_config.get(CONF_HOST)
        username = doorstation_config.get(CONF_USERNAME)
        password = doorstation_config.get(CONF_PASSWORD)
        doorbell_nums = doorstation_config.get(CONF_DOORBELL_NUMS)
        relay_nums = doorstation_config.get(CONF_RELAY_NUMS)
        custom_url = doorstation_config.get(CONF_CUSTOM_URL)
        events = doorstation_config.get(CONF_MONITORED_CONDITIONS)
        name = (doorstation_config.get(CONF_NAME)
                or 'DoorBird {}'.format(index + 1))

        device = DoorBird(device_ip, username, password)
        status = device.ready()

        if status[0]:
            doorstation = ConfiguredDoorBird(device, name, events, custom_url,
                                             doorbell_nums, relay_nums, token)
            doorstations.append(doorstation)
            _LOGGER.info('Connected to DoorBird "%s" as %s@%s',
                         doorstation.name, username, device_ip)
        elif status[1] == 401:
            _LOGGER.error("Authorization rejected by DoorBird for %s@%s",
                          username, device_ip)
            return False
        else:
            _LOGGER.error("Could not connect to DoorBird as %s@%s: Error %s",
                          username, device_ip, str(status[1]))
            return False

        # Subscribe to doorbell or motion events
<<<<<<< HEAD
        if events is not None:
            doorstation.update_schedule(hass)
=======
        if events:
            try:
                doorstation.update_schedule(hass)
            except HTTPError:
                hass.components.persistent_notification.create(
                    'Doorbird configuration failed.  Please verify that API '
                    'Operator permission is enabled for the Doorbird user. '
                    'A restart will be required once permissions have been '
                    'verified.',
                    title='Doorbird Configuration Failure',
                    notification_id='doorbird_schedule_error')

                return False
>>>>>>> e049b354

    hass.data[DOMAIN] = doorstations

    def _reset_device_favorites_handler(event):
        """Handle clearing favorites on device."""
        slug = event.data.get('slug')

        if slug is None:
            return

        doorstation = get_doorstation_by_slug(hass, slug)

        if doorstation is None:
            _LOGGER.error('Device not found %s', format(slug))

        # Clear webhooks
        favorites = doorstation.device.favorites()

        for favorite_type in favorites:
            for favorite_id in favorites[favorite_type]:
                doorstation.device.delete_favorite(favorite_type, favorite_id)

    hass.bus.listen(RESET_DEVICE_FAVORITES, _reset_device_favorites_handler)

    return True


def get_doorstation_by_slug(hass, slug):
    """Get doorstation by slug."""
    for doorstation in hass.data[DOMAIN]:
        if slugify(doorstation.name) in slug:
            return doorstation


def handle_event(event):
    """Handle dummy events."""
    return None


class ConfiguredDoorBird():
    """Attach additional information to pass along with configured device."""

    def __init__(self, device, name, events, custom_url, doorbell_nums,
                 relay_nums, token):
        """Initialize configured device."""
        self._name = name
        self._device = device
        self._custom_url = custom_url
        self._monitored_events = events
        self._doorbell_nums = doorbell_nums
        self._relay_nums = relay_nums
        self._token = token

    @property
    def name(self):
        """Get custom device name."""
        return self._name

    @property
    def device(self):
        """Get the configured device."""
        return self._device

    @property
    def custom_url(self):
        """Get custom url for device."""
        return self._custom_url

    def update_schedule(self, hass):
        """Register monitored sensors and deregister others."""
        from doorbirdpy import DoorBirdScheduleEntrySchedule

        # Create a new schedule (24/7)
        schedule = DoorBirdScheduleEntrySchedule()
        schedule.add_weekday(0, 604800)  # seconds in a week

        # Get the URL of this server
        hass_url = hass.config.api.base_url

        # Override url if another is specified in the configuration
        if self.custom_url is not None:
            hass_url = self.custom_url

        # For all sensor types (enabled + disabled)
        for sensor_type in SENSOR_TYPES:
            name = '{} {}'.format(self.name, SENSOR_TYPES[sensor_type]['name'])
            slug = slugify(name)

            url = '{}{}/{}?token={}'.format(hass_url, API_URL, slug,
                                            self._token)
            if sensor_type in self._monitored_events:
                # Enabled -> register
                self._register_event(url, sensor_type, schedule)
                _LOGGER.info('Registered for %s pushes from DoorBird "%s". '
                             'Use the "%s_%s" event for automations.',
                             sensor_type, self.name, DOMAIN, slug)

                # Register a dummy listener so event is listed in GUI
                hass.bus.listen('{}_{}'.format(DOMAIN, slug), handle_event)
            else:
                # Disabled -> deregister
                self._deregister_event(url, sensor_type)
                _LOGGER.info('Deregistered %s pushes from DoorBird "%s". '
                             'If any old favorites or schedules remain, '
                             'follow the instructions in the component '
                             'documentation to clear device registrations.',
                             sensor_type, self.name)

    def _register_event(self, hass_url, event, schedule):
        """Add a schedule entry in the device for a sensor."""
        from doorbirdpy import DoorBirdScheduleEntryOutput

        # Register HA URL as webhook if not already, then get the ID
        if not self.webhook_is_registered(hass_url):
            self.device.change_favorite('http', 'Home Assistant ({} events)'
                                        .format(event), hass_url)

        fav_id = self.get_webhook_id(hass_url)

        if not fav_id:
            _LOGGER.warning('Could not find favorite for URL "%s". '
                            'Skipping sensor "%s".', hass_url, event)
            return

        # Add event handling to device schedule
        output = DoorBirdScheduleEntryOutput(event='http',
                                             param=fav_id,
                                             schedule=schedule)

        if event == 'doorbell':
            # Repeat edit for each monitored doorbell number
            for doorbell in self._doorbell_nums:
                entry = self.device.get_schedule_entry(event, str(doorbell))
                entry.output.append(output)
                self.device.change_schedule(entry)
        elif event == 'relay':
            # Repeat edit for each monitored doorbell number
            for relay in self._relay_nums:
                entry = self.device.get_schedule_entry(event, str(relay))
                entry.output.append(output)
        else:
            entry = self.device.get_schedule_entry(event)
            entry.output.append(output)
            self.device.change_schedule(entry)

    def _deregister_event(self, hass_url, event):
        """Remove the schedule entry in the device for a sensor."""
        # Find the right favorite and delete it
        fav_id = self.get_webhook_id(hass_url)
        if not fav_id:
            return

        self._device.delete_favorite('http', fav_id)

        if event == 'doorbell':
            # Delete the matching schedule for each doorbell number
            for doorbell in self._doorbell_nums:
                self._delete_schedule_action(event, fav_id, str(doorbell))
        else:
            self._delete_schedule_action(event, fav_id)

    def _delete_schedule_action(self, sensor, fav_id, param=""):
        """Remove the HA output from a schedule."""
        entries = self._device.schedule()
        for entry in entries:
            if entry.input != sensor or entry.param != param:
                continue

            for action in entry.output:
                if action.event == 'http' and action.param == fav_id:
                    entry.output.remove(action)

            self._device.change_schedule(entry)

    def webhook_is_registered(self, ha_url, favs=None) -> bool:
        """Return whether the given URL is registered as a device favorite."""
        favs = favs if favs else self.device.favorites()

        if 'http' not in favs:
            return False

        for fav in favs['http'].values():
            if fav['value'] == ha_url:
                return True

        return False

    def get_webhook_id(self, ha_url, favs=None) -> str or None:
        """
        Return the device favorite ID for the given URL.

        The favorite must exist or there will be problems.
        """
        favs = favs if favs else self.device.favorites()

        if 'http' not in favs:
            return None

        for fav_id in favs['http']:
            if favs['http'][fav_id]['value'] == ha_url:
                return fav_id

        return None

    def get_event_data(self):
        """Get data to pass along with HA event."""
        return {
            'timestamp': dt_util.utcnow().isoformat(),
            'live_video_url': self._device.live_video_url,
            'live_image_url': self._device.live_image_url,
            'rtsp_live_video_url': self._device.rtsp_live_video_url,
            'html5_viewer_url': self._device.html5_viewer_url
        }


class DoorBirdRequestView(HomeAssistantView):
    """Provide a page for the device to call."""

    requires_auth = False
    url = API_URL
    name = API_URL[1:].replace('/', ':')
    extra_urls = [API_URL + '/{sensor}']

    def __init__(self, token):
        """Initialize view."""
        HomeAssistantView.__init__(self)
        self._token = token

    # pylint: disable=no-self-use
    async def get(self, request, sensor):
        """Respond to requests from the device."""
        from aiohttp import web
        hass = request.app['hass']

        request_token = request.query.get('token')

        authenticated = request_token == self._token

        if request_token == '' or not authenticated:
            return web.Response(status=401, text='Unauthorized')

        doorstation = get_doorstation_by_slug(hass, sensor)

        if doorstation:
            event_data = doorstation.get_event_data()
        else:
            event_data = {}

        hass.bus.async_fire('{}_{}'.format(DOMAIN, sensor), event_data)

        return web.Response(status=200, text='OK')


class DoorBirdCleanupView(HomeAssistantView):
    """Provide a URL to call to delete ALL webhooks/schedules."""

    requires_auth = False
    url = API_URL + '/clear/{slug}'
    name = 'DoorBird Cleanup'

    def __init__(self, token):
        """Initialize view."""
        HomeAssistantView.__init__(self)
        self._token = token

    # pylint: disable=no-self-use
    async def get(self, request, slug):
        """Act on requests."""
        from aiohttp import web
        hass = request.app['hass']

        request_token = request.query.get('token')

        authenticated = request_token == self._token

        if request_token == '' or not authenticated:
            return web.Response(status=401, text='Unauthorized')

        device = get_doorstation_by_slug(hass, slug)

        # No matching device
        if device is None:
            return web.Response(status=404,
                                text='Device slug {} not found'.format(slug))

        hass.bus.async_fire(RESET_DEVICE_FAVORITES,
                            {'slug': slug})

        message = 'Clearing schedule for {}'.format(slug)
        return web.Response(status=200, text=message)<|MERGE_RESOLUTION|>--- conflicted
+++ resolved
@@ -113,10 +113,6 @@
             return False
 
         # Subscribe to doorbell or motion events
-<<<<<<< HEAD
-        if events is not None:
-            doorstation.update_schedule(hass)
-=======
         if events:
             try:
                 doorstation.update_schedule(hass)
@@ -130,7 +126,6 @@
                     notification_id='doorbird_schedule_error')
 
                 return False
->>>>>>> e049b354
 
     hass.data[DOMAIN] = doorstations
 
