--- conflicted
+++ resolved
@@ -40,6 +40,7 @@
          'chuangmi.plug.m3',
          'chuangmi.plug.v2',
          'chuangmi.plug.v3',
+         'chuangmi.plug.hmi205',
          ]),
 })
 
@@ -147,12 +148,8 @@
         device = XiaomiPowerStripSwitch(name, plug, model, unique_id)
         devices.append(device)
         hass.data[DATA_KEY][host] = device
-<<<<<<< HEAD
-    elif model in ['chuangmi.plug.m1', 'chuangmi.plug.v2']:
-=======
     elif model in ['chuangmi.plug.m1', 'chuangmi.plug.m3',
                    'chuangmi.plug.v2', 'chuangmi.plug.hmi205']:
->>>>>>> e049b354
         from miio import ChuangmiPlug
         plug = ChuangmiPlug(host, token, model=model)
         device = XiaomiPlugGenericSwitch(name, plug, model, unique_id)
