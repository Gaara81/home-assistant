"""
Support for Belkin WeMo lights.

For more details about this component, please refer to the documentation at
https://home-assistant.io/components/light.wemo/
"""
import asyncio
import logging
from datetime import timedelta

import requests
import async_timeout

from homeassistant import util
from homeassistant.components.light import (
    Light, ATTR_BRIGHTNESS, ATTR_COLOR_TEMP, ATTR_HS_COLOR, ATTR_TRANSITION,
    SUPPORT_BRIGHTNESS, SUPPORT_COLOR_TEMP, SUPPORT_COLOR, SUPPORT_TRANSITION)
from homeassistant.exceptions import PlatformNotReady
import homeassistant.util.color as color_util

from requests.exceptions import ConnectionError

DEPENDENCIES = ['wemo']

MIN_TIME_BETWEEN_SCANS = timedelta(seconds=10)
MIN_TIME_BETWEEN_FORCED_SCANS = timedelta(milliseconds=100)

_LOGGER = logging.getLogger(__name__)

SUPPORT_WEMO = (SUPPORT_BRIGHTNESS | SUPPORT_COLOR_TEMP | SUPPORT_COLOR |
                SUPPORT_TRANSITION)


def setup_platform(hass, config, add_entities, discovery_info=None):
    """Set up discovered WeMo switches."""
    from pywemo import discovery

    if discovery_info is not None:
        location = discovery_info['ssdp_description']
        mac = discovery_info['mac_address']

        try:
            device = discovery.device_from_description(location, mac)
        except (requests.exceptions.ConnectionError,
                requests.exceptions.Timeout) as err:
            _LOGGER.error('Unable to access %s (%s)', location, err)
            raise PlatformNotReady

        if device.model_name == 'Dimmer':
            add_entities([WemoDimmer(device)])
        else:
            setup_bridge(device, add_entities)


def setup_bridge(bridge, add_entities):
    """Set up a WeMo link."""
    lights = {}

    @util.Throttle(MIN_TIME_BETWEEN_SCANS, MIN_TIME_BETWEEN_FORCED_SCANS)
    def update_lights():
        """Update the WeMo led objects with latest info from the bridge."""
        bridge.bridge_update()

        new_lights = []

        for light_id, device in bridge.Lights.items():
            if light_id not in lights:
                lights[light_id] = WemoLight(device, update_lights)
                new_lights.append(lights[light_id])

        if new_lights:
            add_entities(new_lights)

    update_lights()


class WemoLight(Light):
    """Representation of a WeMo light."""

    def __init__(self, device, update_lights):
        """Initialize the WeMo light."""
        self.wemo = device
        self._state = None
        self._update_lights = update_lights
        self._available = True
        self._update_lock = None
        self._brightness = None
        self._hs_color = None
        self._color_temp = None
        self._is_on = None
        self._name = self.wemo.name
        self._unique_id = self.wemo.uniqueID

    async def async_added_to_hass(self):
        """Wemo light added to HASS."""
        # Define inside async context so we know our event loop
        self._update_lock = asyncio.Lock()

    @property
    def unique_id(self):
        """Return the ID of this light."""
        return self._unique_id

    @property
    def name(self):
        """Return the name of the light."""
        return self._name

    @property
    def brightness(self):
        """Return the brightness of this light between 0..255."""
        return self._brightness

    @property
    def hs_color(self):
        """Return the hs color values of this light."""
        return self._hs_color

    @property
    def color_temp(self):
        """Return the color temperature of this light in mireds."""
        return self._color_temp

    @property
    def is_on(self):
        """Return true if device is on."""
        return self._is_on

    @property
    def supported_features(self):
        """Flag supported features."""
        return SUPPORT_WEMO

    @property
    def available(self):
        """Return if light is available."""
        return self._available

    def turn_on(self, **kwargs):
        """Turn the light on."""
        transitiontime = int(kwargs.get(ATTR_TRANSITION, 0))

        hs_color = kwargs.get(ATTR_HS_COLOR)

        if hs_color is not None:
            xy_color = color_util.color_hs_to_xy(*hs_color)
            self.wemo.set_color(xy_color, transition=transitiontime)

        if ATTR_COLOR_TEMP in kwargs:
            colortemp = kwargs[ATTR_COLOR_TEMP]
            self.wemo.set_temperature(mireds=colortemp,
                                      transition=transitiontime)

        if ATTR_BRIGHTNESS in kwargs:
            brightness = kwargs.get(ATTR_BRIGHTNESS, self.brightness or 255)
            self.wemo.turn_on(level=brightness, transition=transitiontime)
        else:
            self.wemo.turn_on(transition=transitiontime)

    def turn_off(self, **kwargs):
        """Turn the light off."""
        transitiontime = int(kwargs.get(ATTR_TRANSITION, 0))
        self.wemo.turn_off(transition=transitiontime)

    def _update(self, force_update=True):
        """Synchronize state with bridge."""
        self._update_lights(no_throttle=force_update)
        self._state = self.wemo.state

        self._is_on = self._state.get('onoff') != 0
        self._brightness = self._state.get('level', 255)
        self._color_temp = self._state.get('temperature_mireds')
        self._available = True

        xy_color = self._state.get('color_xy')

        if xy_color:
            self._hs_color = color_util.color_xy_to_hs(*xy_color)
        else:
            self._hs_color = None

    async def async_update(self):
        """Synchronize state with bridge."""
        # If an update is in progress, we don't do anything
        if self._update_lock.locked():
            return

        try:
            with async_timeout.timeout(5):
                await asyncio.shield(self._async_locked_update(True))
        except asyncio.TimeoutError:
            _LOGGER.warning('Lost connection to %s', self.name)
            self._available = False

    async def _async_locked_update(self, force_update):
        """Try updating within an async lock."""
        async with self._update_lock:
            await self.hass.async_add_executor_job(self._update, force_update)


class WemoDimmer(Light):
    """Representation of a WeMo dimmer."""

    def __init__(self, device):
        """Initialize the WeMo dimmer."""
        self.wemo = device
        self._state = None
        self._available = True
        self._update_lock = None
        self._brightness = None
        self._model_name = self.wemo.model_name
        self._name = self.wemo.name
        self._serialnumber = self.wemo.serialnumber

    def _subscription_callback(self, _device, _type, _params):
        """Update the state by the Wemo device."""
        _LOGGER.debug("Subscription update for %s", self.name)
        updated = self.wemo.subscription_update(_type, _params)
        self.hass.add_job(
            self._async_locked_subscription_callback(not updated))

    async def _async_locked_subscription_callback(self, force_update):
        """Handle an update from a subscription."""
        # If an update is in progress, we don't do anything
        if self._update_lock.locked():
            return

        await self._async_locked_update(force_update)
        self.async_schedule_update_ha_state()

    async def async_added_to_hass(self):
        """Wemo dimmer added to HASS."""
        # Define inside async context so we know our event loop
        self._update_lock = asyncio.Lock()

        registry = self.hass.components.wemo.SUBSCRIPTION_REGISTRY
        await self.hass.async_add_executor_job(registry.register, self.wemo)
        registry.on(self.wemo, None, self._subscription_callback)

    async def async_update(self):
        """Update WeMo state.

        Wemo has an aggressive retry logic that sometimes can take over a
        minute to return. If we don't get a state after 5 seconds, assume the
        Wemo dimmer is unreachable. If update goes through, it will be made
        available again.
        """
        # If an update is in progress, we don't do anything
        if self._update_lock.locked():
            return

        try:
            with async_timeout.timeout(5):
                await asyncio.shield(self._async_locked_update(True))
        except asyncio.TimeoutError:
            _LOGGER.warning('Lost connection to %s', self.name)
            self._available = False
            self.wemo.reconnect_with_device()

    async def _async_locked_update(self, force_update):
        """Try updating within an async lock."""
        async with self._update_lock:
            await self.hass.async_add_executor_job(self._update, force_update)

    @property
    def unique_id(self):
        """Return the ID of this WeMo dimmer."""
        return self._serialnumber

    @property
    def name(self):
        """Return the name of the dimmer if any."""
        return self._name

    @property
    def supported_features(self):
        """Flag supported features."""
        return SUPPORT_BRIGHTNESS

    @property
    def brightness(self):
        """Return the brightness of this light between 1 and 100."""
        return self._brightness

    @property
    def is_on(self):
        """Return true if dimmer is on. Standby is on."""
        return self._state

    def _update(self, force_update=True):
        """Update the device state."""
        try:
            self._state = self.wemo.get_state(force_update)

            wemobrightness = int(self.wemo.get_brightness(force_update))
            self._brightness = int((wemobrightness * 255) / 100)
<<<<<<< HEAD
        except (AttributeError, ConnectionError) as err:
            _LOGGER.warning("Could not update status for %s (%s). Will attempt reconnection.",
                            self.name, err)
            self.wemo.reconnect_with_device()
=======

            if not self._available:
                _LOGGER.info('Reconnected to %s', self.name)
                self._available = True
        except AttributeError as err:
            _LOGGER.warning("Could not update status for %s (%s)",
                            self.name, err)
            self._available = False
>>>>>>> 088584b6

    def turn_on(self, **kwargs):
        """Turn the dimmer on."""
        try:
            self.wemo.on()

            # Wemo dimmer switches use a range of [0, 100] to control
            # brightness. Level 255 might mean to set it to previous value
            if ATTR_BRIGHTNESS in kwargs:
                brightness = kwargs[ATTR_BRIGHTNESS]
                brightness = int((brightness / 255) * 100)
            else:
                brightness = 255
            self.wemo.set_brightness(brightness)
        except (AttributeError, ConnectionError) as err:
            _LOGGER.warning("Could not turn on %s (%s). Will attempt reconnection.",
                            self.name, err)
            self.wemo.reconnect_with_device()

    def turn_off(self, **kwargs):
        """Turn the dimmer off."""
<<<<<<< HEAD
        try:
            self.wemo.off()
        except (AttributeError, ConnectionError) as err:
            _LOGGER.warning("Could not turn off %s (%s). Will attempt reconnection.",
                            self.name, err)
            self.wemo.reconnect_with_device()
=======
        self.wemo.off()

    @property
    def available(self):
        """Return if dimmer is available."""
        return self._available
>>>>>>> 088584b6
<|MERGE_RESOLUTION|>--- conflicted
+++ resolved
@@ -17,8 +17,6 @@
     SUPPORT_BRIGHTNESS, SUPPORT_COLOR_TEMP, SUPPORT_COLOR, SUPPORT_TRANSITION)
 from homeassistant.exceptions import PlatformNotReady
 import homeassistant.util.color as color_util
-
-from requests.exceptions import ConnectionError
 
 DEPENDENCIES = ['wemo']
 
@@ -294,12 +292,6 @@
 
             wemobrightness = int(self.wemo.get_brightness(force_update))
             self._brightness = int((wemobrightness * 255) / 100)
-<<<<<<< HEAD
-        except (AttributeError, ConnectionError) as err:
-            _LOGGER.warning("Could not update status for %s (%s). Will attempt reconnection.",
-                            self.name, err)
-            self.wemo.reconnect_with_device()
-=======
 
             if not self._available:
                 _LOGGER.info('Reconnected to %s', self.name)
@@ -308,40 +300,25 @@
             _LOGGER.warning("Could not update status for %s (%s)",
                             self.name, err)
             self._available = False
->>>>>>> 088584b6
 
     def turn_on(self, **kwargs):
         """Turn the dimmer on."""
-        try:
-            self.wemo.on()
-
-            # Wemo dimmer switches use a range of [0, 100] to control
-            # brightness. Level 255 might mean to set it to previous value
-            if ATTR_BRIGHTNESS in kwargs:
-                brightness = kwargs[ATTR_BRIGHTNESS]
-                brightness = int((brightness / 255) * 100)
-            else:
-                brightness = 255
-            self.wemo.set_brightness(brightness)
-        except (AttributeError, ConnectionError) as err:
-            _LOGGER.warning("Could not turn on %s (%s). Will attempt reconnection.",
-                            self.name, err)
-            self.wemo.reconnect_with_device()
+        self.wemo.on()
+
+        # Wemo dimmer switches use a range of [0, 100] to control
+        # brightness. Level 255 might mean to set it to previous value
+        if ATTR_BRIGHTNESS in kwargs:
+            brightness = kwargs[ATTR_BRIGHTNESS]
+            brightness = int((brightness / 255) * 100)
+        else:
+            brightness = 255
+        self.wemo.set_brightness(brightness)
 
     def turn_off(self, **kwargs):
         """Turn the dimmer off."""
-<<<<<<< HEAD
-        try:
-            self.wemo.off()
-        except (AttributeError, ConnectionError) as err:
-            _LOGGER.warning("Could not turn off %s (%s). Will attempt reconnection.",
-                            self.name, err)
-            self.wemo.reconnect_with_device()
-=======
         self.wemo.off()
 
     @property
     def available(self):
         """Return if dimmer is available."""
-        return self._available
->>>>>>> 088584b6
+        return self._available