"""
Support for MQTT discovery.

For more details about this component, please refer to the documentation at
https://home-assistant.io/components/mqtt/#discovery
"""
import asyncio
import json
import logging
import re

from homeassistant.components import mqtt
from homeassistant.components.mqtt import CONF_STATE_TOPIC, ATTR_DISCOVERY_HASH
from homeassistant.const import CONF_PLATFORM
from homeassistant.helpers.discovery import async_load_platform
from homeassistant.helpers.dispatcher import async_dispatcher_send
from homeassistant.helpers.typing import HomeAssistantType

_LOGGER = logging.getLogger(__name__)

TOPIC_MATCHER = re.compile(
    r'(?P<prefix_topic>\w+)/(?P<component>\w+)/'
    r'(?:(?P<node_id>[a-zA-Z0-9_-]+)/)?(?P<object_id>[a-zA-Z0-9_-]+)/config')

SUPPORTED_COMPONENTS = [
    'binary_sensor', 'camera', 'cover', 'fan',
    'light', 'sensor', 'switch', 'lock', 'climate',
    'alarm_control_panel', 'vacuum']

CONFIG_ENTRY_COMPONENTS = [
    'binary_sensor',
    'camera',
    'cover',
    'light',
    'lock',
    'sensor',
    'switch',
    'climate',
    'alarm_control_panel',
    'fan',
    'vacuum',
]

DEPRECATED_PLATFORM_TO_SCHEMA = {
    'mqtt': 'basic',
    'mqtt_json': 'json',
    'mqtt_template': 'template',
}


ALREADY_DISCOVERED = 'mqtt_discovered_components'
DATA_CONFIG_ENTRY_LOCK = 'mqtt_config_entry_lock'
CONFIG_ENTRY_IS_SETUP = 'mqtt_config_entry_is_setup'
MQTT_DISCOVERY_UPDATED = 'mqtt_discovery_updated_{}'
MQTT_DISCOVERY_NEW = 'mqtt_discovery_new_{}_{}'

TOPIC_BASE = '~'

ABBREVIATIONS = {
    'aux_cmd_t': 'aux_command_topic',
    'aux_stat_tpl': 'aux_state_template',
    'aux_stat_t': 'aux_state_topic',
    'avty_t': 'availability_topic',
    'away_mode_cmd_t': 'away_mode_command_topic',
    'away_mode_stat_tpl': 'away_mode_state_template',
    'away_mode_stat_t': 'away_mode_state_topic',
    'bri_cmd_t': 'brightness_command_topic',
    'bri_scl': 'brightness_scale',
    'bri_stat_t': 'brightness_state_topic',
    'bri_val_tpl': 'brightness_value_template',
<<<<<<< HEAD
=======
    'clr_temp_cmd_tpl': 'color_temp_command_template',
    'bat_lev_t': 'battery_level_topic',
    'bat_lev_tpl': 'battery_level_template',
    'chrg_t': 'charging_topic',
    'chrg_tpl': 'charging_template',
>>>>>>> e049b354
    'clr_temp_cmd_t': 'color_temp_command_topic',
    'clr_temp_stat_t': 'color_temp_state_topic',
    'clr_temp_val_tpl': 'color_temp_value_template',
    'cln_t': 'cleaning_topic',
    'cln_tpl': 'cleaning_template',
    'cmd_t': 'command_topic',
    'curr_temp_t': 'current_temperature_topic',
    'dev_cla': 'device_class',
    'dock_t': 'docked_topic',
    'dock_tpl': 'docked_template',
    'err_t': 'error_topic',
    'err_tpl': 'error_template',
    'fanspd_t': 'fan_speed_topic',
    'fanspd_tpl': 'fan_speed_template',
    'fanspd_lst': 'fan_speed_list',
    'fx_cmd_t': 'effect_command_topic',
    'fx_list': 'effect_list',
    'fx_stat_t': 'effect_state_topic',
    'fx_val_tpl': 'effect_value_template',
    'exp_aft': 'expire_after',
    'fan_mode_cmd_t': 'fan_mode_command_topic',
    'fan_mode_stat_tpl': 'fan_mode_state_template',
    'fan_mode_stat_t': 'fan_mode_state_topic',
    'frc_upd': 'force_update',
    'hold_cmd_t': 'hold_command_topic',
    'hold_stat_tpl': 'hold_state_template',
    'hold_stat_t': 'hold_state_topic',
    'ic': 'icon',
    'init': 'initial',
    'json_attr': 'json_attributes',
    'max_temp': 'max_temp',
    'min_temp': 'min_temp',
    'mode_cmd_t': 'mode_command_topic',
    'mode_stat_tpl': 'mode_state_template',
    'mode_stat_t': 'mode_state_topic',
    'name': 'name',
    'on_cmd_type': 'on_command_type',
    'opt': 'optimistic',
    'osc_cmd_t': 'oscillation_command_topic',
    'osc_stat_t': 'oscillation_state_topic',
    'osc_val_tpl': 'oscillation_value_template',
    'pl_arm_away': 'payload_arm_away',
    'pl_arm_home': 'payload_arm_home',
    'pl_avail': 'payload_available',
    'pl_cls': 'payload_close',
    'pl_disarm': 'payload_disarm',
    'pl_hi_spd': 'payload_high_speed',
    'pl_lock': 'payload_lock',
    'pl_lo_spd': 'payload_low_speed',
    'pl_med_spd': 'payload_medium_speed',
    'pl_not_avail': 'payload_not_available',
    'pl_off': 'payload_off',
    'pl_on': 'payload_on',
    'pl_open': 'payload_open',
    'pl_osc_off': 'payload_oscillation_off',
    'pl_osc_on': 'payload_oscillation_on',
    'pl_stop': 'payload_stop',
    'pl_unlk': 'payload_unlock',
    'pow_cmd_t': 'power_command_topic',
    'ret': 'retain',
    'rgb_cmd_tpl': 'rgb_command_template',
    'rgb_cmd_t': 'rgb_command_topic',
    'rgb_stat_t': 'rgb_state_topic',
    'rgb_val_tpl': 'rgb_value_template',
    'send_cmd_t': 'send_command_topic',
    'send_if_off': 'send_if_off',
    'set_pos_tpl': 'set_position_template',
    'set_pos_t': 'set_position_topic',
    'spd_cmd_t': 'speed_command_topic',
    'spd_stat_t': 'speed_state_topic',
    'spd_val_tpl': 'speed_value_template',
    'spds': 'speeds',
    'stat_clsd': 'state_closed',
    'stat_off': 'state_off',
    'stat_on': 'state_on',
    'stat_open': 'state_open',
    'stat_t': 'state_topic',
    'stat_val_tpl': 'state_value_template',
    'sup_feat': 'supported_features',
    'swing_mode_cmd_t': 'swing_mode_command_topic',
    'swing_mode_stat_tpl': 'swing_mode_state_template',
    'swing_mode_stat_t': 'swing_mode_state_topic',
    'temp_cmd_t': 'temperature_command_topic',
    'temp_stat_tpl': 'temperature_state_template',
    'temp_stat_t': 'temperature_state_topic',
    'tilt_clsd_val': 'tilt_closed_value',
    'tilt_cmd_t': 'tilt_command_topic',
    'tilt_inv_stat': 'tilt_invert_state',
    'tilt_max': 'tilt_max',
    'tilt_min': 'tilt_min',
    'tilt_opnd_val': 'tilt_opened_value',
    'tilt_status_opt': 'tilt_status_optimistic',
    'tilt_status_t': 'tilt_status_topic',
    't': 'topic',
    'uniq_id': 'unique_id',
    'unit_of_meas': 'unit_of_measurement',
    'val_tpl': 'value_template',
    'whit_val_cmd_t': 'white_value_command_topic',
    'whit_val_stat_t': 'white_value_state_topic',
    'whit_val_tpl': 'white_value_template',
    'xy_cmd_t': 'xy_command_topic',
    'xy_stat_t': 'xy_state_topic',
    'xy_val_tpl': 'xy_value_template',
}


def clear_discovery_hash(hass, discovery_hash):
    """Clear entry in ALREADY_DISCOVERED list."""
    del hass.data[ALREADY_DISCOVERED][discovery_hash]


async def async_start(hass: HomeAssistantType, discovery_topic, hass_config,
                      config_entry=None) -> bool:
    """Initialize of MQTT Discovery."""
    async def async_device_message_received(topic, payload, qos):
        """Process the received message."""
        match = TOPIC_MATCHER.match(topic)

        if not match:
            return

        _prefix_topic, component, node_id, object_id = match.groups()

        if component not in SUPPORTED_COMPONENTS:
            _LOGGER.warning("Component %s is not supported", component)
            return

        if payload:
            try:
                payload = json.loads(payload)
            except ValueError:
                _LOGGER.warning("Unable to parse JSON %s: '%s'",
                                object_id, payload)
                return

        payload = dict(payload)

        for key in list(payload.keys()):
            abbreviated_key = key
            key = ABBREVIATIONS.get(key, key)
            payload[key] = payload.pop(abbreviated_key)

        if TOPIC_BASE in payload:
            base = payload[TOPIC_BASE]
            for key, value in payload.items():
                if isinstance(value, str):
                    if value[0] == TOPIC_BASE and key.endswith('_topic'):
                        payload[key] = "{}{}".format(base, value[1:])
                    if value[-1] == TOPIC_BASE and key.endswith('_topic'):
                        payload[key] = "{}{}".format(value[:-1], base)

        # If present, the node_id will be included in the discovered object id
        discovery_id = ' '.join((node_id, object_id)) if node_id else object_id
        discovery_hash = (component, discovery_id)

        if payload:
            if CONF_PLATFORM in payload:
                platform = payload[CONF_PLATFORM]
                if platform in DEPRECATED_PLATFORM_TO_SCHEMA:
                    schema = DEPRECATED_PLATFORM_TO_SCHEMA[platform]
                    payload['schema'] = schema
                    _LOGGER.warning('"platform": "%s" is deprecated, '
                                    'replace with "schema":"%s"',
                                    platform, schema)
            payload[CONF_PLATFORM] = 'mqtt'

            if CONF_STATE_TOPIC not in payload:
                payload[CONF_STATE_TOPIC] = '{}/{}/{}{}/state'.format(
                    discovery_topic, component,
                    '%s/' % node_id if node_id else '', object_id)

            payload[ATTR_DISCOVERY_HASH] = discovery_hash

        if ALREADY_DISCOVERED not in hass.data:
            hass.data[ALREADY_DISCOVERED] = {}
        if discovery_hash in hass.data[ALREADY_DISCOVERED]:
            # Dispatch update
            _LOGGER.info(
                "Component has already been discovered: %s %s, sending update",
                component, discovery_id)
            async_dispatcher_send(
                hass, MQTT_DISCOVERY_UPDATED.format(discovery_hash), payload)
        elif payload:
            # Add component
            _LOGGER.info("Found new component: %s %s", component, discovery_id)
            hass.data[ALREADY_DISCOVERED][discovery_hash] = None

            if component not in CONFIG_ENTRY_COMPONENTS:
                await async_load_platform(
                    hass, component, 'mqtt', payload, hass_config)
                return

            config_entries_key = '{}.{}'.format(component, 'mqtt')
            async with hass.data[DATA_CONFIG_ENTRY_LOCK]:
                if config_entries_key not in hass.data[CONFIG_ENTRY_IS_SETUP]:
                    await hass.config_entries.async_forward_entry_setup(
                        config_entry, component)
                    hass.data[CONFIG_ENTRY_IS_SETUP].add(config_entries_key)

            async_dispatcher_send(hass, MQTT_DISCOVERY_NEW.format(
                component, 'mqtt'), payload)

    hass.data[DATA_CONFIG_ENTRY_LOCK] = asyncio.Lock()
    hass.data[CONFIG_ENTRY_IS_SETUP] = set()

    await mqtt.async_subscribe(
        hass, discovery_topic + '/#', async_device_message_received, 0)

    return True<|MERGE_RESOLUTION|>--- conflicted
+++ resolved
@@ -42,9 +42,10 @@
 ]
 
 DEPRECATED_PLATFORM_TO_SCHEMA = {
-    'mqtt': 'basic',
-    'mqtt_json': 'json',
-    'mqtt_template': 'template',
+    'light': {
+        'mqtt_json': 'json',
+        'mqtt_template': 'template',
+    }
 }
 
 
@@ -68,14 +69,11 @@
     'bri_scl': 'brightness_scale',
     'bri_stat_t': 'brightness_state_topic',
     'bri_val_tpl': 'brightness_value_template',
-<<<<<<< HEAD
-=======
     'clr_temp_cmd_tpl': 'color_temp_command_template',
     'bat_lev_t': 'battery_level_topic',
     'bat_lev_tpl': 'battery_level_template',
     'chrg_t': 'charging_topic',
     'chrg_tpl': 'charging_template',
->>>>>>> e049b354
     'clr_temp_cmd_t': 'color_temp_command_topic',
     'clr_temp_stat_t': 'color_temp_state_topic',
     'clr_temp_val_tpl': 'color_temp_value_template',
@@ -221,7 +219,7 @@
         if TOPIC_BASE in payload:
             base = payload[TOPIC_BASE]
             for key, value in payload.items():
-                if isinstance(value, str):
+                if isinstance(value, str) and value:
                     if value[0] == TOPIC_BASE and key.endswith('_topic'):
                         payload[key] = "{}{}".format(base, value[1:])
                     if value[-1] == TOPIC_BASE and key.endswith('_topic'):
@@ -232,10 +230,11 @@
         discovery_hash = (component, discovery_id)
 
         if payload:
-            if CONF_PLATFORM in payload:
+            if CONF_PLATFORM in payload and 'schema' not in payload:
                 platform = payload[CONF_PLATFORM]
-                if platform in DEPRECATED_PLATFORM_TO_SCHEMA:
-                    schema = DEPRECATED_PLATFORM_TO_SCHEMA[platform]
+                if (component in DEPRECATED_PLATFORM_TO_SCHEMA and
+                        platform in DEPRECATED_PLATFORM_TO_SCHEMA[component]):
+                    schema = DEPRECATED_PLATFORM_TO_SCHEMA[component][platform]
                     payload['schema'] = schema
                     _LOGGER.warning('"platform": "%s" is deprecated, '
                                     'replace with "schema":"%s"',
