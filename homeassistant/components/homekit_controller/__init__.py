--- conflicted
+++ resolved
@@ -4,18 +4,16 @@
 For more details about this component, please refer to the documentation at
 https://home-assistant.io/components/homekit_controller/
 """
-import http
 import json
 import logging
 import os
-import uuid
 
 from homeassistant.components.discovery import SERVICE_HOMEKIT
 from homeassistant.helpers import discovery
 from homeassistant.helpers.entity import Entity
 from homeassistant.helpers.event import call_later
 
-REQUIREMENTS = ['homekit==0.10']
+REQUIREMENTS = ['homekit==0.12.0']
 
 DOMAIN = 'homekit_controller'
 HOMEKIT_DIR = '.homekit'
@@ -41,43 +39,32 @@
 
 KNOWN_ACCESSORIES = "{}-accessories".format(DOMAIN)
 KNOWN_DEVICES = "{}-devices".format(DOMAIN)
+CONTROLLER = "{}-controller".format(DOMAIN)
 
 _LOGGER = logging.getLogger(__name__)
 
 REQUEST_TIMEOUT = 5  # seconds
 RETRY_INTERVAL = 60  # seconds
 
+PAIRING_FILE = "pairing.json"
+
 
 class HomeKitConnectionError(ConnectionError):
     """Raised when unable to connect to target device."""
 
 
-def homekit_http_send(self, message_body=None, encode_chunked=False):
-    r"""Send the currently buffered request and clear the buffer.
-
-    Appends an extra \r\n to the buffer.
-    A message_body may be specified, to be appended to the request.
-    """
-    # pylint: disable=protected-access
-    self._buffer.extend((b"", b""))
-    msg = b"\r\n".join(self._buffer)
-    del self._buffer[:]
-
-    if message_body is not None:
-        msg = msg + message_body
-
-    self.send(msg)
-
-
 def get_serial(accessory):
     """Obtain the serial number of a HomeKit device."""
-    import homekit  # pylint: disable=import-error
+    # pylint: disable=import-error
+    from homekit.model.services import ServicesTypes
+    from homekit.model.characteristics import CharacteristicsTypes
+
     for service in accessory['services']:
-        if homekit.ServicesTypes.get_short(service['type']) != \
+        if ServicesTypes.get_short(service['type']) != \
            'accessory-information':
             continue
         for characteristic in service['characteristics']:
-            ctype = homekit.CharacteristicsTypes.get_short(
+            ctype = CharacteristicsTypes.get_short(
                 characteristic['type'])
             if ctype != 'serial-number':
                 continue
@@ -90,10 +77,10 @@
 
     def __init__(self, hass, host, port, model, hkid, config_num, config):
         """Initialise a generic HomeKit device."""
-        import homekit  # pylint: disable=import-error
-
         _LOGGER.info("Setting up Homekit device %s", model)
         self.hass = hass
+        self.controller = hass.data[CONTROLLER]
+
         self.host = host
         self.port = port
         self.model = model
@@ -101,64 +88,37 @@
         self.config_num = config_num
         self.config = config
         self.configurator = hass.components.configurator
-        self.conn = None
-        self.securecon = None
         self._connection_warning_logged = False
 
-        data_dir = os.path.join(hass.config.path(), HOMEKIT_DIR)
-        if not os.path.isdir(data_dir):
-            os.mkdir(data_dir)
-
-        self.pairing_file = os.path.join(data_dir, 'hk-{}'.format(hkid))
-        self.pairing_data = homekit.load_pairing(self.pairing_file)
-
-        # Monkey patch httpclient for increased compatibility
-        # pylint: disable=protected-access
-        http.client.HTTPConnection._send_output = homekit_http_send
-
-        if self.pairing_data is not None:
+        self.pairing = self.controller.pairings.get(hkid)
+
+        if self.pairing is not None:
             self.accessory_setup()
         else:
             self.configure()
 
-    def connect(self):
-        """Open the connection to the HomeKit device."""
-        # pylint: disable=import-error
-        import homekit
-
-        self.conn = http.client.HTTPConnection(
-            self.host, port=self.port, timeout=REQUEST_TIMEOUT)
-        if self.pairing_data is not None:
-            controllerkey, accessorykey = \
-                homekit.get_session_keys(self.conn, self.pairing_data)
-            self.securecon = homekit.SecureHttp(
-                self.conn.sock, accessorykey, controllerkey)
-
     def accessory_setup(self):
         """Handle setup of a HomeKit accessory."""
-        import homekit  # pylint: disable=import-error
+        # pylint: disable=import-error
+        from homekit.model.services import ServicesTypes
+
+        self.pairing.pairing_data['AccessoryIP'] = self.host
+        self.pairing.pairing_data['AccessoryPort'] = self.port
 
         try:
-            data = self.get_json('/accessories')
+            data = self.pairing.list_accessories_and_characteristics()
         except HomeKitConnectionError:
             call_later(
                 self.hass, RETRY_INTERVAL, lambda _: self.accessory_setup())
             return
-        for accessory in data['accessories']:
+        for accessory in data:
             serial = get_serial(accessory)
             if serial in self.hass.data[KNOWN_ACCESSORIES]:
                 continue
             self.hass.data[KNOWN_ACCESSORIES][serial] = self
             aid = accessory['aid']
             for service in accessory['services']:
-<<<<<<< HEAD
-                service_info = {'serial': serial,
-                                'aid': aid,
-                                'iid': service['iid']}
-                devtype = homekit.ServicesTypes.get_short(service['type'])
-=======
                 devtype = ServicesTypes.get_short(service['type'])
->>>>>>> e049b354
                 _LOGGER.debug("Found %s", devtype)
                 service_info = {'serial': serial,
                                 'aid': aid,
@@ -170,60 +130,38 @@
                     discovery.load_platform(self.hass, component, DOMAIN,
                                             service_info, self.config)
 
-    def get_json(self, target):
-        """Get JSON data from the device."""
-        try:
-            if self.conn is None:
-                self.connect()
-            response = self.securecon.get(target)
-            data = json.loads(response.read().decode())
-
-            # After a successful connection, clear the warning logged status
-            self._connection_warning_logged = False
-
-            return data
-        except (ConnectionError, OSError, json.JSONDecodeError) as ex:
-            # Mark connection as failed
-            if not self._connection_warning_logged:
-                _LOGGER.warning("Failed to connect to homekit device",
-                                exc_info=ex)
-                self._connection_warning_logged = True
-            else:
-                _LOGGER.debug("Failed to connect to homekit device",
-                              exc_info=ex)
-            self.conn = None
-            self.securecon = None
-            raise HomeKitConnectionError() from ex
-
     def device_config_callback(self, callback_data):
         """Handle initial pairing."""
         import homekit  # pylint: disable=import-error
-        pairing_id = str(uuid.uuid4())
         code = callback_data.get('code').strip()
         try:
-            self.connect()
-            self.pairing_data = homekit.perform_pair_setup(self.conn, code,
-                                                           pairing_id)
-        except homekit.exception.UnavailableError:
+            self.controller.perform_pairing(self.hkid, self.hkid, code)
+        except homekit.UnavailableError:
             error_msg = "This accessory is already paired to another device. \
                          Please reset the accessory and try again."
             _configurator = self.hass.data[DOMAIN+self.hkid]
             self.configurator.notify_errors(_configurator, error_msg)
             return
-        except homekit.exception.AuthenticationError:
+        except homekit.AuthenticationError:
             error_msg = "Incorrect HomeKit code for {}. Please check it and \
                          try again.".format(self.model)
             _configurator = self.hass.data[DOMAIN+self.hkid]
             self.configurator.notify_errors(_configurator, error_msg)
             return
-        except homekit.exception.UnknownError:
+        except homekit.UnknownError:
             error_msg = "Received an unknown error. Please file a bug."
             _configurator = self.hass.data[DOMAIN+self.hkid]
             self.configurator.notify_errors(_configurator, error_msg)
             raise
 
-        if self.pairing_data is not None:
-            homekit.save_pairing(self.pairing_file, self.pairing_data)
+        self.pairing = self.controller.pairings.get(self.hkid)
+        if self.pairing is not None:
+            pairing_file = os.path.join(
+                self.hass.config.path(),
+                HOMEKIT_DIR,
+                PAIRING_FILE,
+            )
+            self.controller.save_data(pairing_file)
             _configurator = self.hass.data[DOMAIN+self.hkid]
             self.configurator.request_done(_configurator)
             self.accessory_setup()
@@ -262,10 +200,11 @@
     def update(self):
         """Obtain a HomeKit device's state."""
         try:
-            data = self._accessory.get_json('/accessories')
+            pairing = self._accessory.pairing
+            data = pairing.list_accessories_and_characteristics()
         except HomeKitConnectionError:
             return
-        for accessory in data['accessories']:
+        for accessory in data:
             if accessory['aid'] != self._aid:
                 continue
             for service in accessory['services']:
@@ -287,7 +226,7 @@
     @property
     def available(self) -> bool:
         """Return True if entity is available."""
-        return self._accessory.conn is not None
+        return self._accessory.pairing is not None
 
     def update_characteristics(self, characteristics):
         """Synchronise a HomeKit device state with Home Assistant."""
@@ -295,12 +234,45 @@
 
     def put_characteristics(self, characteristics):
         """Control a HomeKit device state from Home Assistant."""
-        body = json.dumps({'characteristics': characteristics})
-        self._accessory.securecon.put('/characteristics', body)
+        chars = []
+        for row in characteristics:
+            chars.append((
+                row['aid'],
+                row['iid'],
+                row['value'],
+            ))
+
+        self._accessory.pairing.put_characteristics(chars)
 
 
 def setup(hass, config):
     """Set up for Homekit devices."""
+    # pylint: disable=import-error
+    import homekit
+    from homekit.controller import Pairing
+
+    hass.data[CONTROLLER] = controller = homekit.Controller()
+
+    data_dir = os.path.join(hass.config.path(), HOMEKIT_DIR)
+    if not os.path.isdir(data_dir):
+        os.mkdir(data_dir)
+
+    pairing_file = os.path.join(data_dir, PAIRING_FILE)
+    if os.path.exists(pairing_file):
+        controller.load_data(pairing_file)
+
+    # Migrate any existing pairings to the new internal homekit_python format
+    for device in os.listdir(data_dir):
+        if not device.startswith('hk-'):
+            continue
+        alias = device[3:]
+        if alias in controller.pairings:
+            continue
+        with open(os.path.join(data_dir, device)) as pairing_data_fp:
+            pairing_data = json.load(pairing_data_fp)
+        controller.pairings[alias] = Pairing(pairing_data)
+        controller.save_data(pairing_file)
+
     def discovery_dispatch(service, discovery_info):
         """Dispatcher for Homekit discovery events."""
         # model, id
