"""
Entity for Zigbee Home Automation.

For more details about this component, please refer to the documentation at
https://home-assistant.io/components/zha/
"""
<<<<<<< HEAD
from homeassistant.components.zha.const import (
    DATA_ZHA, DATA_ZHA_BRIDGE_ID, DOMAIN)
=======
import asyncio
import logging
from random import uniform

from homeassistant.const import ATTR_ENTITY_ID
>>>>>>> e049b354
from homeassistant.core import callback
from homeassistant.helpers import entity
from homeassistant.helpers.device_registry import CONNECTION_ZIGBEE
from homeassistant.util import slugify
from ..const import (
    DATA_ZHA, DATA_ZHA_BRIDGE_ID, DOMAIN, ATTR_CLUSTER_ID, ATTR_ATTRIBUTE,
    ATTR_VALUE, ATTR_MANUFACTURER, ATTR_COMMAND, SERVER, ATTR_COMMAND_TYPE,
    ATTR_ARGS, IN, OUT, CLIENT_COMMANDS, SERVER_COMMANDS)
from ..helpers import bind_configure_reporting

<<<<<<< HEAD
=======
_LOGGER = logging.getLogger(__name__)

ENTITY_SUFFIX = 'entity_suffix'

>>>>>>> e049b354

class ZhaEntity(entity.Entity):
    """A base class for ZHA entities."""

    _domain = None  # Must be overridden by subclasses

    def __init__(self, endpoint, in_clusters, out_clusters, manufacturer,
                 model, application_listener, unique_id, **kwargs):
        """Init ZHA entity."""
        self._device_state_attributes = {}
        self._name = None
        ieee = endpoint.device.ieee
        ieeetail = ''.join(['%02x' % (o, ) for o in ieee[-4:]])
        if manufacturer and model is not None:
            self.entity_id = "{}.{}_{}_{}_{}{}".format(
                self._domain,
                slugify(manufacturer),
                slugify(model),
                ieeetail,
                endpoint.endpoint_id,
                kwargs.get(ENTITY_SUFFIX, ''),
            )
            self._name = "{} {}".format(manufacturer, model)
        else:
            self.entity_id = "{}.zha_{}_{}{}".format(
                self._domain,
                ieeetail,
                endpoint.endpoint_id,
                kwargs.get(ENTITY_SUFFIX, ''),
            )

        self._endpoint = endpoint
        self._in_clusters = in_clusters
        self._out_clusters = out_clusters
        self._state = None
        self._unique_id = unique_id

        # Normally the entity itself is the listener. Sub-classes may set this
        # to a dict of cluster ID -> listener to receive messages for specific
        # clusters separately
        self._in_listeners = {}
        self._out_listeners = {}

        self._initialized = False
        application_listener.register_entity(ieee, self)

    async def get_clusters(self):
        """Get zigbee clusters from this entity."""
        return {
            IN: self._in_clusters,
            OUT: self._out_clusters
        }

    async def _get_cluster(self, cluster_id, cluster_type=IN):
        """Get zigbee cluster from this entity."""
        if cluster_type == IN:
            cluster = self._in_clusters[cluster_id]
        else:
            cluster = self._out_clusters[cluster_id]
        if cluster is None:
            _LOGGER.warning('in_cluster with id: %s not found on entity: %s',
                            cluster_id, self.entity_id)
        return cluster

    async def get_cluster_attributes(self, cluster_id, cluster_type=IN):
        """Get zigbee attributes for specified cluster."""
        cluster = await self._get_cluster(cluster_id, cluster_type)
        if cluster is None:
            return
        return cluster.attributes

    async def write_zigbe_attribute(self, cluster_id, attribute, value,
                                    cluster_type=IN, manufacturer=None):
        """Write a value to a zigbee attribute for a cluster in this entity."""
        cluster = await self._get_cluster(cluster_id, cluster_type)
        if cluster is None:
            return

        from zigpy.exceptions import DeliveryError
        try:
            response = await cluster.write_attributes(
                {attribute: value},
                manufacturer=manufacturer
            )
            _LOGGER.debug(
                'set: %s for attr: %s to cluster: %s for entity: %s - res: %s',
                value,
                attribute,
                cluster_id,
                self.entity_id,
                response
            )
            return response
        except DeliveryError as exc:
            _LOGGER.debug(
                'failed to set attribute: %s %s %s %s %s',
                '{}: {}'.format(ATTR_VALUE, value),
                '{}: {}'.format(ATTR_ATTRIBUTE, attribute),
                '{}: {}'.format(ATTR_CLUSTER_ID, cluster_id),
                '{}: {}'.format(ATTR_ENTITY_ID, self.entity_id),
                exc
            )

    async def get_cluster_commands(self, cluster_id, cluster_type=IN):
        """Get zigbee commands for specified cluster."""
        cluster = await self._get_cluster(cluster_id, cluster_type)
        if cluster is None:
            return
        return {
            CLIENT_COMMANDS: cluster.client_commands,
            SERVER_COMMANDS: cluster.server_commands,
        }

    async def issue_cluster_command(self, cluster_id, command, command_type,
                                    args, cluster_type=IN,
                                    manufacturer=None):
        """Issue a command against specified zigbee cluster on this entity."""
        cluster = await self._get_cluster(cluster_id, cluster_type)
        if cluster is None:
            return
        response = None
        if command_type == SERVER:
            response = await cluster.command(command, *args,
                                             manufacturer=manufacturer,
                                             expect_reply=True)
        else:
            response = await cluster.client_command(command, *args)

        _LOGGER.debug(
            'Issued cluster command: %s %s %s %s %s %s %s',
            '{}: {}'.format(ATTR_CLUSTER_ID, cluster_id),
            '{}: {}'.format(ATTR_COMMAND, command),
            '{}: {}'.format(ATTR_COMMAND_TYPE, command_type),
            '{}: {}'.format(ATTR_ARGS, args),
            '{}: {}'.format(ATTR_CLUSTER_ID, cluster_type),
            '{}: {}'.format(ATTR_MANUFACTURER, manufacturer),
            '{}: {}'.format(ATTR_ENTITY_ID, self.entity_id)
        )
        return response

    async def async_added_to_hass(self):
        """Handle entity addition to hass.

        It is now safe to update the entity state
        """
        for cluster_id, cluster in self._in_clusters.items():
            cluster.add_listener(self._in_listeners.get(cluster_id, self))
        for cluster_id, cluster in self._out_clusters.items():
            cluster.add_listener(self._out_listeners.get(cluster_id, self))

        self._initialized = True

<<<<<<< HEAD
=======
    async def async_configure(self):
        """Set cluster binding and attribute reporting."""
        for cluster_key, attrs in self.zcl_reporting_config.items():
            cluster = self._get_cluster_from_report_config(cluster_key)
            if cluster is None:
                continue

            manufacturer = None
            if cluster.cluster_id >= 0xfc00 and self.manufacturer_code:
                manufacturer = self.manufacturer_code

            skip_bind = False  # bind cluster only for the 1st configured attr
            for attr, details in attrs.items():
                min_report_interval, max_report_interval, change = details
                await bind_configure_reporting(
                    self.entity_id, cluster, attr,
                    min_report=min_report_interval,
                    max_report=max_report_interval,
                    reportable_change=change,
                    skip_bind=skip_bind,
                    manufacturer=manufacturer
                )
                skip_bind = True
                await asyncio.sleep(uniform(0.1, 0.5))
        _LOGGER.debug("%s: finished configuration", self.entity_id)

    def _get_cluster_from_report_config(self, cluster_key):
        """Parse an entry from zcl_reporting_config dict."""
        from zigpy.zcl import Cluster as Zcl_Cluster

        cluster = None
        if isinstance(cluster_key, Zcl_Cluster):
            cluster = cluster_key
        elif isinstance(cluster_key, str):
            cluster = getattr(self._endpoint, cluster_key, None)
        elif isinstance(cluster_key, int):
            if cluster_key in self._in_clusters:
                cluster = self._in_clusters[cluster_key]
            elif cluster_key in self._out_clusters:
                cluster = self._out_clusters[cluster_key]
        elif issubclass(cluster_key, Zcl_Cluster):
            cluster_id = cluster_key.cluster_id
            if cluster_id in self._in_clusters:
                cluster = self._in_clusters[cluster_id]
            elif cluster_id in self._out_clusters:
                cluster = self._out_clusters[cluster_id]
        return cluster

    @property
    def name(self):
        """Return Entity's default name."""
        return self._name

    @property
    def zcl_reporting_config(self):
        """Return a dict of ZCL attribute reporting configuration.

        {
            Cluster_Class: {
                attr_id: (min_report_interval, max_report_interval, change),
                attr_name: (min_rep_interval, max_rep_interval, change)
            }
            Cluster_Instance: {
                attr_id: (min_report_interval, max_report_interval, change),
                attr_name: (min_rep_interval, max_rep_interval, change)
            }
            cluster_id: {
                attr_id: (min_report_interval, max_report_interval, change),
                attr_name: (min_rep_interval, max_rep_interval, change)
            }
            'cluster_name': {
                attr_id: (min_report_interval, max_report_interval, change),
                attr_name: (min_rep_interval, max_rep_interval, change)
            }
        }
        """
        return {}

>>>>>>> e049b354
    @property
    def unique_id(self) -> str:
        """Return a unique ID."""
        return self._unique_id

    @property
    def device_state_attributes(self):
        """Return device specific state attributes."""
        return self._device_state_attributes

    @callback
    def attribute_updated(self, attribute, value):
        """Handle an attribute updated on this cluster."""
        pass

    @callback
    def zdo_command(self, tsn, command_id, args):
        """Handle a ZDO command received on this cluster."""
        pass

    @property
    def device_info(self):
        """Return a device description for device registry."""
        ieee = str(self._endpoint.device.ieee)
        return {
            'connections': {(CONNECTION_ZIGBEE, ieee)},
            'identifiers': {(DOMAIN, ieee)},
            ATTR_MANUFACTURER: self._endpoint.manufacturer,
            'model': self._endpoint.model,
            'name': self.name or ieee,
            'via_hub': (DOMAIN, self.hass.data[DATA_ZHA][DATA_ZHA_BRIDGE_ID]),
        }<|MERGE_RESOLUTION|>--- conflicted
+++ resolved
@@ -4,16 +4,11 @@
 For more details about this component, please refer to the documentation at
 https://home-assistant.io/components/zha/
 """
-<<<<<<< HEAD
-from homeassistant.components.zha.const import (
-    DATA_ZHA, DATA_ZHA_BRIDGE_ID, DOMAIN)
-=======
 import asyncio
 import logging
 from random import uniform
 
 from homeassistant.const import ATTR_ENTITY_ID
->>>>>>> e049b354
 from homeassistant.core import callback
 from homeassistant.helpers import entity
 from homeassistant.helpers.device_registry import CONNECTION_ZIGBEE
@@ -24,13 +19,10 @@
     ATTR_ARGS, IN, OUT, CLIENT_COMMANDS, SERVER_COMMANDS)
 from ..helpers import bind_configure_reporting
 
-<<<<<<< HEAD
-=======
 _LOGGER = logging.getLogger(__name__)
 
 ENTITY_SUFFIX = 'entity_suffix'
 
->>>>>>> e049b354
 
 class ZhaEntity(entity.Entity):
     """A base class for ZHA entities."""
@@ -38,7 +30,8 @@
     _domain = None  # Must be overridden by subclasses
 
     def __init__(self, endpoint, in_clusters, out_clusters, manufacturer,
-                 model, application_listener, unique_id, **kwargs):
+                 model, application_listener, unique_id, new_join=False,
+                 **kwargs):
         """Init ZHA entity."""
         self._device_state_attributes = {}
         self._name = None
@@ -65,6 +58,7 @@
         self._endpoint = endpoint
         self._in_clusters = in_clusters
         self._out_clusters = out_clusters
+        self._new_join = new_join
         self._state = None
         self._unique_id = unique_id
 
@@ -75,6 +69,7 @@
         self._out_listeners = {}
 
         self._initialized = False
+        self.manufacturer_code = None
         application_listener.register_entity(ieee, self)
 
     async def get_clusters(self):
@@ -181,10 +176,13 @@
         for cluster_id, cluster in self._out_clusters.items():
             cluster.add_listener(self._out_listeners.get(cluster_id, self))
 
+        self._endpoint.device.zdo.add_listener(self)
+
+        if self._new_join:
+            self.hass.async_create_task(self.async_configure())
+
         self._initialized = True
 
-<<<<<<< HEAD
-=======
     async def async_configure(self):
         """Set cluster binding and attribute reporting."""
         for cluster_key, attrs in self.zcl_reporting_config.items():
@@ -263,7 +261,6 @@
         """
         return {}
 
->>>>>>> e049b354
     @property
     def unique_id(self) -> str:
         """Return a unique ID."""
@@ -274,6 +271,11 @@
         """Return device specific state attributes."""
         return self._device_state_attributes
 
+    @property
+    def should_poll(self) -> bool:
+        """Let ZHA handle polling."""
+        return False
+
     @callback
     def attribute_updated(self, attribute, value):
         """Handle an attribute updated on this cluster."""
@@ -282,6 +284,16 @@
     @callback
     def zdo_command(self, tsn, command_id, args):
         """Handle a ZDO command received on this cluster."""
+        pass
+
+    @callback
+    def device_announce(self, device):
+        """Handle device_announce zdo event."""
+        self.async_schedule_update_ha_state(force_refresh=True)
+
+    @callback
+    def permit_duration(self, permit_duration):
+        """Handle permit_duration zdo event."""
         pass
 
     @property
@@ -295,4 +307,9 @@
             'model': self._endpoint.model,
             'name': self.name or ieee,
             'via_hub': (DOMAIN, self.hass.data[DATA_ZHA][DATA_ZHA_BRIDGE_ID]),
-        }+        }
+
+    @callback
+    def zha_send_event(self, cluster, command, args):
+        """Relay entity events to hass."""
+        pass  # don't relay events from entities