--- conflicted
+++ resolved
@@ -13,6 +13,7 @@
 DATA_ZHA_RADIO = 'zha_radio'
 DATA_ZHA_DISPATCHERS = 'zha_dispatchers'
 DATA_ZHA_CORE_COMPONENT = 'zha_core_component'
+DATA_ZHA_CORE_EVENTS = 'zha_core_events'
 ZHA_DISCOVERY_NEW = 'zha_discovery_new_{}'
 
 COMPONENTS = [
@@ -29,6 +30,7 @@
 CONF_RADIO_TYPE = 'radio_type'
 CONF_USB_PATH = 'usb_path'
 DATA_DEVICE_CONFIG = 'zha_device_config'
+ENABLE_QUIRKS = 'enable_quirks'
 
 DEFAULT_RADIO_TYPE = 'ezsp'
 DEFAULT_BAUDRATE = 57600
@@ -69,84 +71,6 @@
 SINGLE_OUTPUT_CLUSTER_DEVICE_CLASS = {}
 CUSTOM_CLUSTER_MAPPINGS = {}
 COMPONENT_CLUSTERS = {}
-<<<<<<< HEAD
-
-
-def populate_data():
-    """Populate data using constants from bellows.
-
-    These cannot be module level, as importing bellows must be done in a
-    in a function.
-    """
-    from zigpy import zcl, quirks
-    from zigpy.profiles import PROFILES, zha, zll
-    from homeassistant.components.sensor import zha as sensor_zha
-
-    if zha.PROFILE_ID not in DEVICE_CLASS:
-        DEVICE_CLASS[zha.PROFILE_ID] = {}
-    if zll.PROFILE_ID not in DEVICE_CLASS:
-        DEVICE_CLASS[zll.PROFILE_ID] = {}
-
-    DEVICE_CLASS[zha.PROFILE_ID].update({
-        zha.DeviceType.ON_OFF_SWITCH: 'binary_sensor',
-        zha.DeviceType.LEVEL_CONTROL_SWITCH: 'binary_sensor',
-        zha.DeviceType.REMOTE_CONTROL: 'binary_sensor',
-        zha.DeviceType.SMART_PLUG: 'switch',
-        zha.DeviceType.LEVEL_CONTROLLABLE_OUTPUT: 'light',
-        zha.DeviceType.ON_OFF_LIGHT: 'light',
-        zha.DeviceType.DIMMABLE_LIGHT: 'light',
-        zha.DeviceType.COLOR_DIMMABLE_LIGHT: 'light',
-        zha.DeviceType.ON_OFF_LIGHT_SWITCH: 'binary_sensor',
-        zha.DeviceType.DIMMER_SWITCH: 'binary_sensor',
-        zha.DeviceType.COLOR_DIMMER_SWITCH: 'binary_sensor',
-    })
-    DEVICE_CLASS[zll.PROFILE_ID].update({
-        zll.DeviceType.ON_OFF_LIGHT: 'light',
-        zll.DeviceType.ON_OFF_PLUGIN_UNIT: 'switch',
-        zll.DeviceType.DIMMABLE_LIGHT: 'light',
-        zll.DeviceType.DIMMABLE_PLUGIN_UNIT: 'light',
-        zll.DeviceType.COLOR_LIGHT: 'light',
-        zll.DeviceType.EXTENDED_COLOR_LIGHT: 'light',
-        zll.DeviceType.COLOR_TEMPERATURE_LIGHT: 'light',
-        zll.DeviceType.COLOR_CONTROLLER: 'binary_sensor',
-        zll.DeviceType.COLOR_SCENE_CONTROLLER: 'binary_sensor',
-        zll.DeviceType.CONTROLLER: 'binary_sensor',
-        zll.DeviceType.SCENE_CONTROLLER: 'binary_sensor',
-        zll.DeviceType.ON_OFF_SENSOR: 'binary_sensor',
-    })
-
-    SINGLE_INPUT_CLUSTER_DEVICE_CLASS.update({
-        zcl.clusters.general.OnOff: 'switch',
-        zcl.clusters.general.LevelControl: 'light',
-        zcl.clusters.measurement.RelativeHumidity: 'sensor',
-        zcl.clusters.measurement.TemperatureMeasurement: 'sensor',
-        zcl.clusters.measurement.PressureMeasurement: 'sensor',
-        zcl.clusters.measurement.IlluminanceMeasurement: 'sensor',
-        zcl.clusters.smartenergy.Metering: 'sensor',
-        zcl.clusters.homeautomation.ElectricalMeasurement: 'sensor',
-        zcl.clusters.security.IasZone: 'binary_sensor',
-        zcl.clusters.hvac.Fan: 'fan',
-    })
-    SINGLE_OUTPUT_CLUSTER_DEVICE_CLASS.update({
-        zcl.clusters.general.OnOff: 'binary_sensor',
-    })
-
-    # A map of device/cluster to component/sub-component
-    CUSTOM_CLUSTER_MAPPINGS.update({
-        (quirks.smartthings.SmartthingsTemperatureHumiditySensor, 64581):
-            ('sensor', sensor_zha.RelativeHumiditySensor)
-    })
-
-    # A map of hass components to all Zigbee clusters it could use
-    for profile_id, classes in DEVICE_CLASS.items():
-        profile = PROFILES[profile_id]
-        for device_type, component in classes.items():
-            if component not in COMPONENT_CLUSTERS:
-                COMPONENT_CLUSTERS[component] = (set(), set())
-            clusters = profile.CLUSTERS[device_type]
-            COMPONENT_CLUSTERS[component][0].update(clusters[0])
-            COMPONENT_CLUSTERS[component][1].update(clusters[1])
-=======
 EVENTABLE_CLUSTERS = []
 
 REPORT_CONFIG_MAX_INT = 900
@@ -168,5 +92,4 @@
                            REPORT_CONFIG_MAX_INT,
                            REPORT_CONFIG_RPT_CHANGE)
 REPORT_CONFIG_OP = (REPORT_CONFIG_MIN_INT_OP, REPORT_CONFIG_MAX_INT,
-                    REPORT_CONFIG_RPT_CHANGE)
->>>>>>> e049b354
+                    REPORT_CONFIG_RPT_CHANGE)