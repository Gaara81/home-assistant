--- conflicted
+++ resolved
@@ -7,6 +7,7 @@
 import collections
 import logging
 import os
+import types
 
 import voluptuous as vol
 
@@ -19,37 +20,27 @@
 # Loading the config flow file will register the flow
 from . import config_flow  # noqa  # pylint: disable=unused-import
 from . import const as zha_const
-<<<<<<< HEAD
-=======
 from .event import ZhaEvent, ZhaRelayEvent
 from . import api
 from .helpers import convert_ieee
 from .entities import ZhaDeviceEntity
->>>>>>> e049b354
 from .const import (
     COMPONENTS, CONF_BAUDRATE, CONF_DATABASE, CONF_DEVICE_CONFIG,
     CONF_RADIO_TYPE, CONF_USB_PATH, DATA_ZHA, DATA_ZHA_BRIDGE_ID,
     DATA_ZHA_CONFIG, DATA_ZHA_CORE_COMPONENT, DATA_ZHA_DISPATCHERS,
     DATA_ZHA_RADIO, DEFAULT_BAUDRATE, DEFAULT_DATABASE_NAME,
-<<<<<<< HEAD
-    DEFAULT_RADIO_TYPE, DOMAIN, ZHA_DISCOVERY_NEW, RadioType)
-=======
     DEFAULT_RADIO_TYPE, DOMAIN, ZHA_DISCOVERY_NEW, RadioType,
     EVENTABLE_CLUSTERS, DATA_ZHA_CORE_EVENTS, ENABLE_QUIRKS,
     DEVICE_CLASS, SINGLE_INPUT_CLUSTER_DEVICE_CLASS,
     SINGLE_OUTPUT_CLUSTER_DEVICE_CLASS, CUSTOM_CLUSTER_MAPPINGS,
     COMPONENT_CLUSTERS)
->>>>>>> e049b354
 
 REQUIREMENTS = [
     'bellows==0.7.0',
     'zigpy==0.2.0',
     'zigpy-xbee==0.1.1',
-<<<<<<< HEAD
-=======
     'zha-quirks==0.0.6',
     'zigpy-deconz==0.0.1'
->>>>>>> e049b354
 ]
 
 DEVICE_CONFIG_SCHEMA_ENTRY = vol.Schema({
@@ -67,6 +58,7 @@
         vol.Optional(CONF_DATABASE): cv.string,
         vol.Optional(CONF_DEVICE_CONFIG, default={}):
             vol.Schema({cv.string: DEVICE_CONFIG_SCHEMA_ENTRY}),
+        vol.Optional(ENABLE_QUIRKS, default=True): cv.boolean,
     })
 }, extra=vol.ALLOW_EXTRA)
 
@@ -74,7 +66,6 @@
 CENTICELSIUS = 'C-100'
 
 # Internal definitions
-APPLICATION_CONTROLLER = None
 _LOGGER = logging.getLogger(__name__)
 
 
@@ -105,16 +96,17 @@
 
     Will automatically load components to support devices found on the network.
     """
-<<<<<<< HEAD
-    global APPLICATION_CONTROLLER
-
-=======
     establish_device_mappings()
->>>>>>> e049b354
     hass.data[DATA_ZHA] = hass.data.get(DATA_ZHA, {})
     hass.data[DATA_ZHA][DATA_ZHA_DISPATCHERS] = []
 
     config = hass.data[DATA_ZHA].get(DATA_ZHA_CONFIG, {})
+
+    if config.get(ENABLE_QUIRKS, True):
+        # needs to be done here so that the ZHA module is finished loading
+        # before zhaquirks is imported
+        # pylint: disable=W0611, W0612
+        import zhaquirks  # noqa
 
     usb_path = config_entry.data.get(CONF_USB_PATH)
     baudrate = config.get(CONF_BAUDRATE, DEFAULT_BAUDRATE)
@@ -142,12 +134,25 @@
         database = config[CONF_DATABASE]
     else:
         database = os.path.join(hass.config.config_dir, DEFAULT_DATABASE_NAME)
-    APPLICATION_CONTROLLER = ControllerApplication(radio, database)
+
+    # patch zigpy listener to prevent flooding logs with warnings due to
+    # how zigpy implemented its listeners
+    from zigpy.appdb import ClusterPersistingListener
+
+    def zha_send_event(self, cluster, command, args):
+        pass
+
+    ClusterPersistingListener.zha_send_event = types.MethodType(
+        zha_send_event,
+        ClusterPersistingListener
+    )
+
+    application_controller = ControllerApplication(radio, database)
     listener = ApplicationListener(hass, config)
-    APPLICATION_CONTROLLER.add_listener(listener)
-    await APPLICATION_CONTROLLER.startup(auto_form=True)
-
-    for device in APPLICATION_CONTROLLER.devices.values():
+    application_controller.add_listener(listener)
+    await application_controller.startup(auto_form=True)
+
+    for device in application_controller.devices.values():
         hass.async_create_task(
             listener.async_device_initialized(device, False))
 
@@ -155,14 +160,14 @@
         hass.helpers.device_registry.async_get_registry()
     device_registry.async_get_or_create(
         config_entry_id=config_entry.entry_id,
-        connections={(CONNECTION_ZIGBEE, str(APPLICATION_CONTROLLER.ieee))},
-        identifiers={(DOMAIN, str(APPLICATION_CONTROLLER.ieee))},
+        connections={(CONNECTION_ZIGBEE, str(application_controller.ieee))},
+        identifiers={(DOMAIN, str(application_controller.ieee))},
         name="Zigbee Coordinator",
         manufacturer="ZHA",
         model=radio_description,
     )
 
-    hass.data[DATA_ZHA][DATA_ZHA_BRIDGE_ID] = str(APPLICATION_CONTROLLER.ieee)
+    hass.data[DATA_ZHA][DATA_ZHA_BRIDGE_ID] = str(application_controller.ieee)
 
     for component in COMPONENTS:
         hass.async_create_task(
@@ -170,29 +175,7 @@
                 config_entry, component)
         )
 
-<<<<<<< HEAD
-    async def permit(service):
-        """Allow devices to join this network."""
-        duration = service.data.get(ATTR_DURATION)
-        _LOGGER.info("Permitting joins for %ss", duration)
-        await APPLICATION_CONTROLLER.permit(duration)
-
-    hass.services.async_register(DOMAIN, SERVICE_PERMIT, permit,
-                                 schema=SERVICE_SCHEMAS[SERVICE_PERMIT])
-
-    async def remove(service):
-        """Remove a node from the network."""
-        from bellows.types import EmberEUI64, uint8_t
-        ieee = service.data.get(ATTR_IEEE)
-        ieee = EmberEUI64([uint8_t(p, base=16) for p in ieee.split(':')])
-        _LOGGER.info("Removing node %s", ieee)
-        await APPLICATION_CONTROLLER.remove(ieee)
-
-    hass.services.async_register(DOMAIN, SERVICE_REMOVE, remove,
-                                 schema=SERVICE_SCHEMAS[SERVICE_REMOVE])
-=======
     api.async_load_api(hass, application_controller, listener)
->>>>>>> e049b354
 
     def zha_shutdown(event):
         """Close radio."""
@@ -219,6 +202,9 @@
     entity_ids = [entity.entity_id for entity in component.entities]
     for entity_id in entity_ids:
         await component.async_remove_entity(entity_id)
+
+    # clean up events
+    hass.data[DATA_ZHA][DATA_ZHA_CORE_EVENTS].clear()
 
     _LOGGER.debug("Closing zha radio")
     hass.data[DATA_ZHA][DATA_ZHA_RADIO].close()
@@ -318,17 +304,14 @@
         self._config = config
         self._component = EntityComponent(_LOGGER, DOMAIN, hass)
         self._device_registry = collections.defaultdict(list)
-<<<<<<< HEAD
-        zha_const.populate_data()
-=======
         self._events = {}
->>>>>>> e049b354
 
         for component in COMPONENTS:
             hass.data[DATA_ZHA][component] = (
                 hass.data[DATA_ZHA].get(component, {})
             )
         hass.data[DATA_ZHA][DATA_ZHA_CORE_COMPONENT] = self._component
+        hass.data[DATA_ZHA][DATA_ZHA_CORE_EVENTS] = self._events
 
     def device_joined(self, device):
         """Handle device joined.
@@ -357,6 +340,8 @@
         """Handle device being removed from the network."""
         for device_entity in self._device_registry[device.ieee]:
             self._hass.async_create_task(device_entity.async_remove())
+        if device.ieee in self._events:
+            self._events.pop(device.ieee)
 
     def get_device_entity(self, ieee_str):
         """Return ZHADeviceEntity for given ieee."""
@@ -485,8 +470,6 @@
                                              device_classes, discovery_attr,
                                              is_new_join):
         """Try to set up an entity from a "bare" cluster."""
-<<<<<<< HEAD
-=======
         if cluster.cluster_id in EVENTABLE_CLUSTERS:
             if cluster.endpoint.device.ieee not in self._events:
                 self._events.update({cluster.endpoint.device.ieee: []})
@@ -503,7 +486,6 @@
                     cluster
                 ))
 
->>>>>>> e049b354
         if cluster.cluster_id in profile_clusters:
             return
 
