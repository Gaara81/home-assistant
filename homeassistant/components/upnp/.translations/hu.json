--- conflicted
+++ resolved
@@ -1,7 +1,5 @@
 {
     "config": {
-<<<<<<< HEAD
-=======
         "abort": {
             "no_devices_found": "Nincsenek UPnPIGD eszk\u00f6z\u00f6k a h\u00e1l\u00f3zaton."
         },
@@ -9,7 +7,6 @@
             "one": "hiba",
             "other": ""
         },
->>>>>>> e049b354
         "step": {
             "confirm": {
                 "description": "Be akarja \u00e1ll\u00edtani a UPnP/IGD-t?",
