--- conflicted
+++ resolved
@@ -9,12 +9,8 @@
 from homeassistant.components.binary_sensor import (
     BinarySensorDevice, ENTITY_ID_FORMAT)
 from homeassistant.components.fibaro import (
-<<<<<<< HEAD
-    FIBARO_CONTROLLER, FIBARO_DEVICES, FibaroDevice)
-=======
     FIBARO_DEVICES, FibaroDevice)
 from homeassistant.const import (CONF_DEVICE_CLASS, CONF_ICON)
->>>>>>> e049b354
 
 DEPENDENCIES = ['fibaro']
 
@@ -50,6 +46,7 @@
         super().__init__(fibaro_device)
         self.entity_id = ENTITY_ID_FORMAT.format(self.ha_id)
         stype = None
+        devconf = fibaro_device.device_config
         if fibaro_device.type in SENSOR_TYPES:
             stype = fibaro_device.type
         elif fibaro_device.baseType in SENSOR_TYPES:
@@ -60,6 +57,10 @@
         else:
             self._device_class = None
             self._icon = None
+        # device_config overrides:
+        self._device_class = devconf.get(CONF_DEVICE_CLASS,
+                                         self._device_class)
+        self._icon = devconf.get(CONF_ICON, self._icon)
 
     @property
     def icon(self):
