--- conflicted
+++ resolved
@@ -1,21 +1,16 @@
 {
     "config": {
         "abort": {
-            "not_internet_accessible": "La vostra inst\u00e0ncia de Home Assistant ha de ser accessible des d'Internet per rebre missatges de Mailgun.",
+            "not_internet_accessible": "La inst\u00e0ncia de Home Assistant ha de ser accessible des d'Internet per rebre missatges de Mailgun.",
             "one_instance_allowed": "Nom\u00e9s cal una sola inst\u00e0ncia."
         },
         "create_entry": {
-            "default": "Per enviar esdeveniments a Home Assistant, haureu de configurar [Webhooks amb Mailgun]({mailgun_url}). \n\n Ompliu la informaci\u00f3 seg\u00fcent: \n\n - URL: `{webhook_url}` \n - M\u00e8tode: POST \n - Tipus de contingut: application/x-www-form-urlencoded\n\nVegeu [la documentaci\u00f3]({docs_url}) sobre com configurar els automatismes per gestionar les dades entrants."
+            "default": "Per enviar esdeveniments a Home Assistant, haur\u00e0s de configurar [Webhooks amb Mailgun]({mailgun_url}). \n\nCompleta la seg\u00fcent informaci\u00f3: \n\n- URL: `{webhook_url}` \n- M\u00e8tode: POST \n- Tipus de contingut: application/x-www-form-urlencoded\n\nConsulta la [documentaci\u00f3]({docs_url}) sobre com configurar els automatismes per gestionar dades entrants."
         },
         "step": {
             "user": {
-<<<<<<< HEAD
-                "description": "Esteu segur que voleu configurar Mailgun?",
-                "title": "Configureu el Webhook de Mailgun"
-=======
                 "description": "Est\u00e0s segur que vols configurar Mailgun?",
                 "title": "Configuraci\u00f3 del Webhook Mailgun"
->>>>>>> e049b354
             }
         },
         "title": "Mailgun"
