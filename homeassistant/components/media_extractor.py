"""
Decorator service for the media_player.play_media service.

For more details about this component, please refer to the documentation at
https://home-assistant.io/components/media_extractor/
"""
import logging

import voluptuous as vol

from homeassistant.components.media_player import (
    ATTR_ENTITY_ID, ATTR_MEDIA_CONTENT_ID, ATTR_MEDIA_CONTENT_TYPE,
    DOMAIN as MEDIA_PLAYER_DOMAIN, MEDIA_PLAYER_PLAY_MEDIA_SCHEMA,
    SERVICE_PLAY_MEDIA)
from homeassistant.helpers import config_validation as cv

<<<<<<< HEAD
REQUIREMENTS = ['youtube_dl==2018.11.23']
=======
REQUIREMENTS = ['youtube_dl==2019.01.10']
>>>>>>> e049b354

_LOGGER = logging.getLogger(__name__)

CONF_CUSTOMIZE_ENTITIES = 'customize'
CONF_DEFAULT_STREAM_QUERY = 'default_query'

DEFAULT_STREAM_QUERY = 'best'
DEPENDENCIES = ['media_player']
DOMAIN = 'media_extractor'

CONFIG_SCHEMA = vol.Schema({
    DOMAIN: vol.Schema({
        vol.Optional(CONF_DEFAULT_STREAM_QUERY): cv.string,
        vol.Optional(CONF_CUSTOMIZE_ENTITIES):
            vol.Schema({cv.entity_id: vol.Schema({cv.string: cv.string})}),
    }),
}, extra=vol.ALLOW_EXTRA)


def setup(hass, config):
    """Set up the media extractor service."""
    def play_media(call):
        """Get stream URL and send it to the play_media service."""
        MediaExtractor(hass, config[DOMAIN], call.data).extract_and_send()

    hass.services.register(DOMAIN, SERVICE_PLAY_MEDIA, play_media,
                           schema=MEDIA_PLAYER_PLAY_MEDIA_SCHEMA)

    return True


class MEDownloadException(Exception):
    """Media extractor download exception."""

    pass


class MEQueryException(Exception):
    """Media extractor query exception."""

    pass


class MediaExtractor:
    """Class which encapsulates all extraction logic."""

    def __init__(self, hass, component_config, call_data):
        """Initialize media extractor."""
        self.hass = hass
        self.config = component_config
        self.call_data = call_data

    def get_media_url(self):
        """Return media content url."""
        return self.call_data.get(ATTR_MEDIA_CONTENT_ID)

    def get_entities(self):
        """Return list of entities."""
        return self.call_data.get(ATTR_ENTITY_ID, [])

    def extract_and_send(self):
        """Extract exact stream format for each entity_id and play it."""
        try:
            stream_selector = self.get_stream_selector()
        except MEDownloadException:
            _LOGGER.error("Could not retrieve data for the URL: %s",
                          self.get_media_url())
        else:
            entities = self.get_entities()

            if not entities:
                self.call_media_player_service(stream_selector, None)

            for entity_id in entities:
                self.call_media_player_service(stream_selector, entity_id)

    def get_stream_selector(self):
        """Return format selector for the media URL."""
        from youtube_dl import YoutubeDL
        from youtube_dl.utils import DownloadError, ExtractorError

        ydl = YoutubeDL({'quiet': True, 'logger': _LOGGER})

        try:
            all_media = ydl.extract_info(self.get_media_url(), process=False)
        except DownloadError:
            # This exception will be logged by youtube-dl itself
            raise MEDownloadException()

        if 'entries' in all_media:
            _LOGGER.warning(
                "Playlists are not supported, looking for the first video")
            entries = list(all_media['entries'])
            if entries:
                selected_media = entries[0]
            else:
                _LOGGER.error("Playlist is empty")
                raise MEDownloadException()
        else:
            selected_media = all_media

        def stream_selector(query):
            """Find stream URL that matches query."""
            try:
                ydl.params['format'] = query
                requested_stream = ydl.process_ie_result(
                    selected_media, download=False)
            except (ExtractorError, DownloadError):
                _LOGGER.error(
                    "Could not extract stream for the query: %s", query)
                raise MEQueryException()

            return requested_stream['url']

        return stream_selector

    def call_media_player_service(self, stream_selector, entity_id):
        """Call Media player play_media service."""
        stream_query = self.get_stream_query_for_entity(entity_id)

        try:
            stream_url = stream_selector(stream_query)
        except MEQueryException:
            _LOGGER.error("Wrong query format: %s", stream_query)
            return
        else:
            data = {k: v for k, v in self.call_data.items()
                    if k != ATTR_ENTITY_ID}
            data[ATTR_MEDIA_CONTENT_ID] = stream_url

            if entity_id:
                data[ATTR_ENTITY_ID] = entity_id

            self.hass.async_create_task(
                self.hass.services.async_call(
                    MEDIA_PLAYER_DOMAIN, SERVICE_PLAY_MEDIA, data)
            )

    def get_stream_query_for_entity(self, entity_id):
        """Get stream format query for entity."""
        default_stream_query = self.config.get(
            CONF_DEFAULT_STREAM_QUERY, DEFAULT_STREAM_QUERY)

        if entity_id:
            media_content_type = self.call_data.get(ATTR_MEDIA_CONTENT_TYPE)

            return self.config \
                .get(CONF_CUSTOMIZE_ENTITIES, {}) \
                .get(entity_id, {}) \
                .get(media_content_type, default_stream_query)

        return default_stream_query<|MERGE_RESOLUTION|>--- conflicted
+++ resolved
@@ -14,11 +14,7 @@
     SERVICE_PLAY_MEDIA)
 from homeassistant.helpers import config_validation as cv
 
-<<<<<<< HEAD
-REQUIREMENTS = ['youtube_dl==2018.11.23']
-=======
 REQUIREMENTS = ['youtube_dl==2019.01.10']
->>>>>>> e049b354
 
 _LOGGER = logging.getLogger(__name__)
 
