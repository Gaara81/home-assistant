{
    "config": {
        "abort": {
            "not_internet_accessible": "La vostra inst\u00e0ncia de Home Assistant ha de ser accessible des d'Internet per rebre missatges de Dialogflow.",
            "one_instance_allowed": "Nom\u00e9s cal una sola inst\u00e0ncia."
        },
        "create_entry": {
            "default": "Per enviar esdeveniments a Home Assistant, haureu de configurar [integraci\u00f3 webhook de Dialogflow]({dialogflow_url}). \n\n Ompliu la informaci\u00f3 seg\u00fcent: \n\n - URL: `{webhook_url}` \n - M\u00e8tode: POST \n - Tipus de contingut: application/json\n\nVegeu [la documentaci\u00f3]({docs_url}) per a m\u00e9s detalls."
        },
        "step": {
            "user": {
<<<<<<< HEAD
                "description": "Esteu segur que voleu configurar Dialogflow?",
                "title": "Configureu el Webhook de Dialogflow"
=======
                "description": "Est\u00e0s segur que vols configurar Dialogflow?",
                "title": "Configuraci\u00f3 del Webhook Dialogflow"
>>>>>>> e049b354
            }
        },
        "title": "Dialogflow"
    }
}<|MERGE_RESOLUTION|>--- conflicted
+++ resolved
@@ -1,21 +1,16 @@
 {
     "config": {
         "abort": {
-            "not_internet_accessible": "La vostra inst\u00e0ncia de Home Assistant ha de ser accessible des d'Internet per rebre missatges de Dialogflow.",
+            "not_internet_accessible": "La inst\u00e0ncia de Home Assistant ha de ser accessible des d'Internet per rebre missatges de Dialogflow.",
             "one_instance_allowed": "Nom\u00e9s cal una sola inst\u00e0ncia."
         },
         "create_entry": {
-            "default": "Per enviar esdeveniments a Home Assistant, haureu de configurar [integraci\u00f3 webhook de Dialogflow]({dialogflow_url}). \n\n Ompliu la informaci\u00f3 seg\u00fcent: \n\n - URL: `{webhook_url}` \n - M\u00e8tode: POST \n - Tipus de contingut: application/json\n\nVegeu [la documentaci\u00f3]({docs_url}) per a m\u00e9s detalls."
+            "default": "Per enviar esdeveniments a Home Assistant, haur\u00e0s de configurar la [integraci\u00f3 webhook de Dialogflow]({dialogflow_url}). \n\n Completa la seg\u00fcent informaci\u00f3: \n\n- URL: `{webhook_url}` \n- M\u00e8tode: POST \n- Tipus de contingut: application/json\n\nConsulta la [documentaci\u00f3]({docs_url}) per a m\u00e9s detalls."
         },
         "step": {
             "user": {
-<<<<<<< HEAD
-                "description": "Esteu segur que voleu configurar Dialogflow?",
-                "title": "Configureu el Webhook de Dialogflow"
-=======
                 "description": "Est\u00e0s segur que vols configurar Dialogflow?",
                 "title": "Configuraci\u00f3 del Webhook Dialogflow"
->>>>>>> e049b354
             }
         },
         "title": "Dialogflow"
