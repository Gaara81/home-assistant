--- conflicted
+++ resolved
@@ -21,7 +21,7 @@
 from homeassistant.helpers.discovery import async_load_platform, async_discover
 import homeassistant.util.dt as dt_util
 
-REQUIREMENTS = ['netdisco==2.2.0']
+REQUIREMENTS = ['netdisco==2.3.0']
 
 DOMAIN = 'discovery'
 
@@ -44,20 +44,21 @@
 SERVICE_SAMSUNG_PRINTER = 'samsung_printer'
 SERVICE_HOMEKIT = 'homekit'
 SERVICE_OCTOPRINT = 'octoprint'
-<<<<<<< HEAD
-=======
 SERVICE_FREEBOX = 'freebox'
 SERVICE_IGD = 'igd'
 SERVICE_DLNA_DMR = 'dlna_dmr'
 SERVICE_ROKU = 'roku'
->>>>>>> e049b354
 
 CONFIG_ENTRY_HANDLERS = {
+    SERVICE_DAIKIN: 'daikin',
     SERVICE_DECONZ: 'deconz',
+    'esphome': 'esphome',
     'google_cast': 'cast',
     SERVICE_HUE: 'hue',
+    SERVICE_TELLDUSLIVE: 'tellduslive',
     SERVICE_IKEA_TRADFRI: 'tradfri',
     'sonos': 'sonos',
+    SERVICE_IGD: 'upnp',
 }
 
 SERVICE_HANDLERS = {
@@ -70,12 +71,11 @@
     SERVICE_ROKU: ('roku', None),
     SERVICE_WINK: ('wink', None),
     SERVICE_XIAOMI_GW: ('xiaomi_aqara', None),
-    SERVICE_TELLDUSLIVE: ('tellduslive', None),
-    SERVICE_DAIKIN: ('daikin', None),
     SERVICE_SABNZBD: ('sabnzbd', None),
     SERVICE_SAMSUNG_PRINTER: ('sensor', 'syncthru'),
     SERVICE_KONNECTED: ('konnected', None),
     SERVICE_OCTOPRINT: ('octoprint', None),
+    SERVICE_FREEBOX: ('freebox', None),
     'panasonic_viera': ('media_player', 'panasonic_viera'),
     'plex_mediaserver': ('media_player', 'plex'),
     'yamaha': ('media_player', 'yamaha'),
@@ -94,12 +94,11 @@
     'volumio': ('media_player', 'volumio'),
     'lg_smart_device': ('media_player', 'lg_soundbar'),
     'nanoleaf_aurora': ('light', 'nanoleaf_aurora'),
-    'freebox': ('device_tracker', 'freebox'),
 }
 
 OPTIONAL_SERVICE_HANDLERS = {
     SERVICE_HOMEKIT: ('homekit_controller', None),
-    'dlna_dmr': ('media_player', 'dlna_dmr'),
+    SERVICE_DLNA_DMR: ('media_player', 'dlna_dmr'),
 }
 
 CONF_IGNORE = 'ignore'
@@ -141,7 +140,7 @@
 
         discovery_hash = json.dumps([service, info], sort_keys=True)
         if discovery_hash in already_discovered:
-            logger.debug("Already discoverd service %s %s.", service, info)
+            logger.debug("Already discovered service %s %s.", service, info)
             return
 
         already_discovered.add(discovery_hash)
@@ -176,20 +175,23 @@
 
     async def scan_devices(now):
         """Scan for devices."""
-        results = await hass.async_add_job(_discover, netdisco)
-
-        for result in results:
-            hass.async_create_task(new_service_found(*result))
-
-        async_track_point_in_utc_time(hass, scan_devices,
-                                      dt_util.utcnow() + SCAN_INTERVAL)
+        try:
+            results = await hass.async_add_job(_discover, netdisco)
+
+            for result in results:
+                hass.async_create_task(new_service_found(*result))
+        except OSError:
+            logger.error("Network is unreachable")
+
+        async_track_point_in_utc_time(
+            hass, scan_devices, dt_util.utcnow() + SCAN_INTERVAL)
 
     @callback
     def schedule_first(event):
         """Schedule the first discovery when Home Assistant starts up."""
         async_track_point_in_utc_time(hass, scan_devices, dt_util.utcnow())
 
-        # discovery local services
+        # Discovery for local services
         if 'HASSIO' in os.environ:
             hass.async_create_task(new_service_found(SERVICE_HASSIO, {}))
 
