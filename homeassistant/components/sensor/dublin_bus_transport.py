--- conflicted
+++ resolved
@@ -92,11 +92,7 @@
         """Return the state attributes."""
         if self._times is not None:
             next_up = "None"
-<<<<<<< HEAD
-            if self._times:
-=======
             if len(self._times) > 1:
->>>>>>> e049b354
                 next_up = self._times[1][ATTR_ROUTE] + " in "
                 next_up += self._times[1][ATTR_DUE_IN]
 
