#!/usr/bin/env python3
"""Home Assistant setup script."""
from datetime import datetime as dt
from setuptools import setup, find_packages

import homeassistant.const as hass_const

PROJECT_NAME = 'Home Assistant'
PROJECT_PACKAGE_NAME = 'homeassistant'
PROJECT_LICENSE = 'Apache License 2.0'
PROJECT_AUTHOR = 'The Home Assistant Authors'
PROJECT_COPYRIGHT = ' 2013-{}, {}'.format(dt.now().year, PROJECT_AUTHOR)
PROJECT_URL = 'https://home-assistant.io/'
PROJECT_EMAIL = 'hello@home-assistant.io'

PROJECT_GITHUB_USERNAME = 'home-assistant'
PROJECT_GITHUB_REPOSITORY = 'home-assistant'

PYPI_URL = 'https://pypi.python.org/pypi/{}'.format(PROJECT_PACKAGE_NAME)
GITHUB_PATH = '{}/{}'.format(
    PROJECT_GITHUB_USERNAME, PROJECT_GITHUB_REPOSITORY)
GITHUB_URL = 'https://github.com/{}'.format(GITHUB_PATH)

DOWNLOAD_URL = '{}/archive/{}.zip'.format(GITHUB_URL, hass_const.__version__)
PROJECT_URLS = {
    'Bug Reports': '{}/issues'.format(GITHUB_URL),
    'Dev Docs': 'https://developers.home-assistant.io/',
    'Discord': 'https://discordapp.com/invite/c5DvZ4e',
    'Forum': 'https://community.home-assistant.io/',
}

PACKAGES = find_packages(exclude=['tests', 'tests.*'])

REQUIRES = [
<<<<<<< HEAD
    'aiohttp==3.4.4',
=======
    'aiohttp==3.5.4',
>>>>>>> e049b354
    'astral==1.7.1',
    'async_timeout==3.0.1',
    'attrs==18.2.0',
    'bcrypt==3.1.5',
    'certifi>=2018.04.16',
    # Dec 5, 2018: Idna released 2.8, requests caps idna at <2.8, CI fails
    'idna==2.7',
    'jinja2>=2.10',
    'PyJWT==1.6.4',
    # PyJWT has loose dependency. We want the latest one.
    'cryptography==2.3.1',
    'pip>=8.0.3',
    'pytz>=2018.04',
    'pyyaml>=3.13,<4',
<<<<<<< HEAD
    'requests==2.20.1',
    'ruamel.yaml==0.15.80',
=======
    'requests==2.21.0',
    'ruamel.yaml==0.15.85',
>>>>>>> e049b354
    'voluptuous==0.11.5',
    'voluptuous-serialize==2.0.0',
]

MIN_PY_VERSION = '.'.join(map(str, hass_const.REQUIRED_PYTHON_VER))

setup(
    name=PROJECT_PACKAGE_NAME,
    version=hass_const.__version__,
    url=PROJECT_URL,
    download_url=DOWNLOAD_URL,
    project_urls=PROJECT_URLS,
    author=PROJECT_AUTHOR,
    author_email=PROJECT_EMAIL,
    packages=PACKAGES,
    include_package_data=True,
    zip_safe=False,
    install_requires=REQUIRES,
    python_requires='>={}'.format(MIN_PY_VERSION),
    test_suite='tests',
    entry_points={
        'console_scripts': [
            'hass = homeassistant.__main__:main'
        ]
    },
)<|MERGE_RESOLUTION|>--- conflicted
+++ resolved
@@ -32,32 +32,22 @@
 PACKAGES = find_packages(exclude=['tests', 'tests.*'])
 
 REQUIRES = [
-<<<<<<< HEAD
-    'aiohttp==3.4.4',
-=======
     'aiohttp==3.5.4',
->>>>>>> e049b354
     'astral==1.7.1',
     'async_timeout==3.0.1',
     'attrs==18.2.0',
     'bcrypt==3.1.5',
     'certifi>=2018.04.16',
-    # Dec 5, 2018: Idna released 2.8, requests caps idna at <2.8, CI fails
-    'idna==2.7',
     'jinja2>=2.10',
     'PyJWT==1.6.4',
     # PyJWT has loose dependency. We want the latest one.
     'cryptography==2.3.1',
     'pip>=8.0.3',
-    'pytz>=2018.04',
+    'python-slugify==1.2.6',
+    'pytz>=2018.07',
     'pyyaml>=3.13,<4',
-<<<<<<< HEAD
-    'requests==2.20.1',
-    'ruamel.yaml==0.15.80',
-=======
     'requests==2.21.0',
     'ruamel.yaml==0.15.85',
->>>>>>> e049b354
     'voluptuous==0.11.5',
     'voluptuous-serialize==2.0.0',
 ]
