--- conflicted
+++ resolved
@@ -11,11 +11,24 @@
 from homeassistant.setup import async_setup_component
 from homeassistant.components import alexa
 from homeassistant.components.alexa import smart_home
+from homeassistant.components.alexa.auth import Auth
 from homeassistant.helpers import entityfilter
 
 from tests.common import async_mock_service
 
-DEFAULT_CONFIG = smart_home.Config(should_expose=lambda entity_id: True)
+
+async def get_access_token():
+    """Return a test access token."""
+    return "thisisnotanacesstoken"
+
+
+TEST_URL = "https://api.amazonalexa.com/v3/events"
+TEST_TOKEN_URL = "https://api.amazon.com/auth/o2/token"
+
+DEFAULT_CONFIG = smart_home.Config(
+    endpoint=TEST_URL,
+    async_get_access_token=get_access_token,
+    should_expose=lambda entity_id: True)
 
 
 @pytest.fixture
@@ -1008,12 +1021,15 @@
     hass.states.async_set(
         'cover.deny', 'off', {'friendly_name': "Blocked cover"})
 
-    config = smart_home.Config(should_expose=entityfilter.generate_filter(
-        include_domains=[],
-        include_entities=[],
-        exclude_domains=['script'],
-        exclude_entities=['cover.deny'],
-    ))
+    config = smart_home.Config(
+        endpoint=None,
+        async_get_access_token=None,
+        should_expose=entityfilter.generate_filter(
+            include_domains=[],
+            include_entities=[],
+            exclude_domains=['script'],
+            exclude_entities=['cover.deny'],
+        ))
 
     msg = await smart_home.async_handle_message(hass, config, request)
     await hass.async_block_till_done()
@@ -1040,12 +1056,15 @@
     hass.states.async_set(
         'group.allow', 'off', {'friendly_name': "Allowed group"})
 
-    config = smart_home.Config(should_expose=entityfilter.generate_filter(
-        include_domains=['automation', 'group'],
-        include_entities=['script.deny'],
-        exclude_domains=[],
-        exclude_entities=[],
-    ))
+    config = smart_home.Config(
+        endpoint=None,
+        async_get_access_token=None,
+        should_expose=entityfilter.generate_filter(
+            include_domains=['automation', 'group'],
+            include_entities=['script.deny'],
+            exclude_domains=[],
+            exclude_entities=[],
+        ))
 
     msg = await smart_home.async_handle_message(hass, config, request)
     await hass.async_block_till_done()
@@ -1066,12 +1085,15 @@
     hass.states.async_set(
         'group.allow', 'off', {'friendly_name': "Allowed group"})
 
-    config = smart_home.Config(should_expose=entityfilter.generate_filter(
-        include_domains=['group'],
-        include_entities=[],
-        exclude_domains=[],
-        exclude_entities=[],
-    ))
+    config = smart_home.Config(
+        endpoint=None,
+        async_get_access_token=None,
+        should_expose=entityfilter.generate_filter(
+            include_domains=['group'],
+            include_entities=[],
+            exclude_domains=[],
+            exclude_entities=[],
+        ))
 
     msg = await smart_home.async_handle_message(hass, config, request)
     await hass.async_block_till_done()
@@ -1361,6 +1383,33 @@
     assert msg['header']['name'] == 'Response'
 
 
+async def test_api_accept_grant(hass):
+    """Test api AcceptGrant process."""
+    request = get_new_request("Alexa.Authorization", "AcceptGrant")
+
+    # add payload
+    request['directive']['payload'] = {
+      'grant': {
+        'type': 'OAuth2.AuthorizationCode',
+        'code': 'VGhpcyBpcyBhbiBhdXRob3JpemF0aW9uIGNvZGUuIDotKQ=='
+      },
+      'grantee': {
+        'type': 'BearerToken',
+        'token': 'access-token-from-skill'
+      }
+    }
+
+    # setup test devices
+    msg = await smart_home.async_handle_message(
+        hass, DEFAULT_CONFIG, request)
+    await hass.async_block_till_done()
+
+    assert 'event' in msg
+    msg = msg['event']
+
+    assert msg['header']['name'] == 'AcceptGrant.Response'
+
+
 async def test_report_lock_state(hass):
     """Test LockController implements lockState property."""
     hass.states.async_set(
@@ -1480,6 +1529,8 @@
         'light.test_1', 'on', {'friendly_name': "Test light 1"})
 
     config = smart_home.Config(
+        endpoint=None,
+        async_get_access_token=None,
         should_expose=lambda entity_id: True,
         entity_config={
             'light.test_1': {
@@ -1667,9 +1718,6 @@
     assert not call_switch
     assert msg['header']['name'] == 'ErrorResponse'
     assert msg['header']['namespace'] == 'Alexa'
-<<<<<<< HEAD
-    assert msg['payload']['type'] == 'BRIDGE_UNREACHABLE'
-=======
     assert msg['payload']['type'] == 'BRIDGE_UNREACHABLE'
 
 
@@ -1803,5 +1851,4 @@
     assert auth_call_json["grant_type"] == "authorization_code"
     assert auth_call_json["code"] == accept_grant_code
     assert auth_call_json["client_id"] == client_id
-    assert auth_call_json["client_secret"] == client_secret
->>>>>>> e049b354
+    assert auth_call_json["client_secret"] == client_secret